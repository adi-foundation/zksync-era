name: Workflow template for CI jobs for Core Components
on:
  workflow_call:

env:
  CLICOLOR: 1

jobs:
  lint:
    name: lint
    uses: ./.github/workflows/ci-core-lint-reusable.yml

  tests:
    runs-on: [matterlabs-ci-runner]

    steps:
      - uses: actions/checkout@a5ac7e51b41094c92402da3b24376905380afc29 # v4
        with:
          submodules: "recursive"
          fetch-depth: 0


      - name: Setup environment
        run: |
          echo ZKSYNC_HOME=$(pwd) >> $GITHUB_ENV
          echo $(pwd)/bin >> $GITHUB_PATH
          echo IN_DOCKER=1 >> .env

      - name: Start services
        run: |
          ci_localnet_up
          ci_run sccache --start-server

      - name: Build
        run: |
          ci_run bash -c "./bin/zkt"

      - name: Initialize ecosystem
        run: |
          ci_run git config --global --add safe.directory /usr/src/zksync
          ci_run git config --global --add safe.directory /usr/src/zksync/contracts/system-contracts
          ci_run git config --global --add safe.directory /usr/src/zksync/contracts
          
          ci_run zk_inception ecosystem init --deploy-paymaster --deploy-erc20 \
          --deploy-ecosystem --l1-rpc-url=http://reth:8545 \
          --server-db-url=postgres://postgres:notsecurepassword@postgres:5432 \
          --server-db-name=zksync_server_localhost_era \
          --prover-db-url=postgres://postgres:notsecurepassword@postgres:5432 \
          --prover-db-name=zksync_prover_localhost_era \
          --ignore-prerequisites --verbose \
          --observability=false

      - name: Create and initialize Validium chain
        run: |
          ci_run zk_inception chain create \
          --chain-name chain_validium \
          --chain-id sequential \
          --prover-mode no-proofs \
          --wallet-creation localhost \
          --l1-batch-commit-data-generator-mode validium \
          --base-token-address 0x0000000000000000000000000000000000000001 \
          --base-token-price-nominator 1 \
          --base-token-price-denominator 1 \
          --set-as-default false \
          --ignore-prerequisites

          ci_run zk_inception chain init \
          --deploy-paymaster \
          --l1-rpc-url=http://reth:8545 \
          --server-db-url=postgres://postgres:notsecurepassword@postgres:5432 \
          --server-db-name=zksync_server_localhost_validium \
          --prover-db-url=postgres://postgres:notsecurepassword@postgres:5432 \
          --prover-db-name=zksync_prover_localhost_validium \
          --port-offset 2000 \
          --chain chain_validium

      - name: Build test dependencies
        run: |
          ci_run zk_supervisor test build

      - name: Run servers
        run: |
          ci_run zk_inception server --ignore-prerequisites --chain era &> server_rollup.log &
          ci_run zk_inception server --ignore-prerequisites --chain chain_validium &> server_validium.log &
          ci_run sleep 5

      - name: Run integration tests
        run: |
          ci_run zk_supervisor test integration --no-deps --ignore-prerequisites --verbose --chain era &> integration_rollup.log &
          PID1=$!

          ci_run zk_supervisor test integration --no-deps --ignore-prerequisites --verbose --chain chain_validium &> integration_validium.log &
          PID2=$!

          wait $PID1
          wait $PID2

      - name: Init external nodes
        run: |
          ci_run zk_inception external-node configs --db-url=postgres://postgres:notsecurepassword@postgres:5432 \
          --db-name=zksync_en_localhost_era_rollup --l1-rpc-url=http://reth:8545 --chain era
          ci_run zk_inception external-node init --ignore-prerequisites --chain era 
          
          ci_run zk_inception external-node configs --db-url=postgres://postgres:notsecurepassword@postgres:5432 \
          --db-name=zksync_en_localhost_era_validium --l1-rpc-url=http://reth:8545 --chain chain_validium
          ci_run zk_inception external-node init --ignore-prerequisites --chain chain_validium

#      - name: Run recovery tests (from snapshot)
#        run: |
#          ci_run zk_supervisor test recovery --snapshot --no-deps --ignore-prerequisites --verbose --chain era &> recovery_snap_rollup.log &
#          PID1=$!
#
#          ci_run zk_supervisor test recovery --snapshot --no-deps --ignore-prerequisites --verbose --chain chain_validium &> recovery_snap_validium.log &
#          PID2=$!
#
#          wait $PID1
#          wait $PID2
#
#      - name: Run recovery tests (from genesis)
#        run: |
#          ci_run zk_supervisor test recovery --no-deps --ignore-prerequisites --verbose --chain era &> recovery_gen_rollup.log &
#          PID1=$!
#
#          ci_run zk_supervisor test recovery --no-deps --ignore-prerequisites --verbose --chain chain_validium &> recovery_gen_validium.log &
#          PID2=$!
#
#          wait $PID1
#          wait $PID2

<<<<<<< HEAD
      - name: Run recovery tests (from snapshot)
        run: |
          ci_run zk_supervisor test recovery --snapshot --ignore-prerequisites --verbose

      - name: Run recovery tests (from genesis)
        run: |
          ci_run zk_supervisor test recovery --ignore-prerequisites --verbose

=======
>>>>>>> a47effab
      - name: Run external node server
        run: |
          ci_run zk_inception external-node run --ignore-prerequisites --chain era &> external_node_rollup.log &
          ci_run zk_inception external-node run --ignore-prerequisites --chain chain_validium &> external_node_validium.log &
          ci_run sleep 5

      - name: Run integration tests en
        run: |
          ci_run zk_supervisor test integration --no-deps --ignore-prerequisites --verbose --external-node --chain era &> integration_en_rollup.log &
          PID1=$!

          ci_run zk_supervisor test integration --no-deps --ignore-prerequisites --verbose --external-node --chain chain_validium &> integration_en_validium.log &
          PID2=$!

          wait $PID1
          wait $PID2

      - name: Run revert tests (external node)
        run: |
          ci_run zk_supervisor test revert --no-deps --external-node --ignore-prerequisites --verbose --chain era &> revert_rollup.log
          ci_run zk_supervisor test revert --no-deps --external-node --ignore-prerequisites --verbose --chain chain_validium &> revert_validium.log

      # Upgrade tests should run last, because as soon as they 
      # finish the bootloader will be different
      # TODO make upgrade tests safe to run multiple times
      - name: Run upgrade test
        run: |
          ci_run zk_supervisor test upgrade --no-deps --chain era

      - name: Show server_rollup.log logs
        if: always()
        run: ci_run cat server_rollup.log || true

      - name: Show server_validium.log logs
        if: always()
        run: ci_run cat server_validium.log || true

      - name: Show external_node_rollup.log logs
        if: always()
        run: ci_run cat external_node_rollup.log || true

      - name: Show external_node_validium.log logs
        if: always()
        run: ci_run cat external_node_validium.log || true

      - name: Show integration_rollup.log logs
        if: always()
        run: ci_run cat integration_rollup.log || true

      - name: Show integration_validium.log logs
        if: always()
        run: ci_run cat integration_validium.log || true

      - name: Show recovery_snap_rollup.log logs
        if: always()
        run: ci_run cat recovery_snap_rollup.log || true

      - name: Show recovery_snap_validium.log logs
        if: always()
        run: ci_run cat recovery_snap_validium.log || true

      - name: Show recovery_gen_rollup.log logs
        if: always()
        run: ci_run cat recovery_gen_rollup.log || true

      - name: Show recovery_gen_validium.log logs
        if: always()
        run: ci_run cat recovery_gen_validium.log || true

      - name: Show integration_en_rollup.log logs
        if: always()
        run: ci_run cat integration_en_rollup.log || true

      - name: Show integration_en_validium.log logs
        if: always()
        run: ci_run cat integration_en_validium.log || true

      - name: Show revert_rollup.log logs
        if: always()
        run: ci_run cat revert_rollup.log || true

      - name: Show revert_validium.log logs
        if: always()
        run: ci_run cat revert_validium.log || true<|MERGE_RESOLUTION|>--- conflicted
+++ resolved
@@ -127,17 +127,6 @@
 #          wait $PID1
 #          wait $PID2
 
-<<<<<<< HEAD
-      - name: Run recovery tests (from snapshot)
-        run: |
-          ci_run zk_supervisor test recovery --snapshot --ignore-prerequisites --verbose
-
-      - name: Run recovery tests (from genesis)
-        run: |
-          ci_run zk_supervisor test recovery --ignore-prerequisites --verbose
-
-=======
->>>>>>> a47effab
       - name: Run external node server
         run: |
           ci_run zk_inception external-node run --ignore-prerequisites --chain era &> external_node_rollup.log &
@@ -160,7 +149,7 @@
           ci_run zk_supervisor test revert --no-deps --external-node --ignore-prerequisites --verbose --chain era &> revert_rollup.log
           ci_run zk_supervisor test revert --no-deps --external-node --ignore-prerequisites --verbose --chain chain_validium &> revert_validium.log
 
-      # Upgrade tests should run last, because as soon as they 
+      # Upgrade tests should run last, because as soon as they
       # finish the bootloader will be different
       # TODO make upgrade tests safe to run multiple times
       - name: Run upgrade test
