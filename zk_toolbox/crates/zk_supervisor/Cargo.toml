--- conflicted
+++ resolved
@@ -22,11 +22,7 @@
 url.workspace = true
 xshell.workspace = true
 serde.workspace = true
-<<<<<<< HEAD
 serde_json.workspace = true
 clap-markdown.workspace = true
-types.workspace = true
-=======
-clap-markdown.workspace = true
 futures.workspace = true
->>>>>>> 24503a57
+types.workspace = true