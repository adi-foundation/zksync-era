--- conflicted
+++ resolved
@@ -25,8 +25,5 @@
 serde_json.workspace = true
 clap-markdown.workspace = true
 futures.workspace = true
-<<<<<<< HEAD
 types.workspace = true
-=======
-serde_json.workspace = true
->>>>>>> 835aec32
+serde_json.workspace = true