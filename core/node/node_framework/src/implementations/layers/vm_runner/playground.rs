use async_trait::async_trait;
use zksync_config::configs::ExperimentalVmPlaygroundConfig;
use zksync_node_framework_derive::{FromContext, IntoContext};
use zksync_types::L2ChainId;
use zksync_vm_runner::{
    impls::{VmPlayground, VmPlaygroundCursorOptions, VmPlaygroundIo, VmPlaygroundLoaderTask},
    ConcurrentOutputHandlerFactoryTask,
};

use crate::{
    implementations::resources::{
        healthcheck::AppHealthCheckResource,
<<<<<<< HEAD
        object_store::ObjectStoreResource,
        pools::{MasterPool, PoolResource},
=======
        pools::{PoolResource, ReplicaPool},
>>>>>>> 87768755
    },
    StopReceiver, Task, TaskId, WiringError, WiringLayer,
};

#[derive(Debug)]
pub struct VmPlaygroundLayer {
    config: ExperimentalVmPlaygroundConfig,
    zksync_network_id: L2ChainId,
}

impl VmPlaygroundLayer {
    pub fn new(config: ExperimentalVmPlaygroundConfig, zksync_network_id: L2ChainId) -> Self {
        Self {
            config,
            zksync_network_id,
        }
    }
}

#[derive(Debug, FromContext)]
#[context(crate = crate)]
pub struct Input {
<<<<<<< HEAD
    pub master_pool: PoolResource<MasterPool>,
    pub dumps_object_store: Option<ObjectStoreResource>,
=======
    // We use a replica pool because VM playground doesn't write anything to the DB by design.
    pub replica_pool: PoolResource<ReplicaPool>,
>>>>>>> 87768755
    #[context(default)]
    pub app_health: AppHealthCheckResource,
}

#[derive(Debug, IntoContext)]
#[context(crate = crate)]
pub struct Output {
    #[context(task)]
    pub output_handler_factory_task: ConcurrentOutputHandlerFactoryTask<VmPlaygroundIo>,
    #[context(task)]
    pub loader_task: VmPlaygroundLoaderTask,
    #[context(task)]
    pub playground: VmPlayground,
}

#[async_trait]
impl WiringLayer for VmPlaygroundLayer {
    type Input = Input;
    type Output = Output;

    fn layer_name(&self) -> &'static str {
        "vm_runner_playground"
    }

    async fn wire(self, input: Self::Input) -> Result<Self::Output, WiringError> {
        let Input {
<<<<<<< HEAD
            master_pool,
            dumps_object_store,
=======
            replica_pool,
>>>>>>> 87768755
            app_health,
        } = input;

        // - 1 connection for `StorageSyncTask` which can hold a long-term connection in case it needs to
        //   catch up cache.
        // - 1 connection for `ConcurrentOutputHandlerFactoryTask` / `VmRunner` as they need occasional access
        //   to DB for querying last processed batch and last ready to be loaded batch.
        // - `window_size` connections for running VM instances.
        let connection_pool = replica_pool
            .get_custom(2 + self.config.window_size.get())
            .await?;

        let cursor = VmPlaygroundCursorOptions {
            first_processed_batch: self.config.first_processed_batch,
            window_size: self.config.window_size,
            reset_state: self.config.reset,
        };
        let (playground, tasks) = VmPlayground::new(
            connection_pool,
            dumps_object_store.map(|resource| resource.0),
            self.config.fast_vm_mode,
            self.config.db_path,
            self.zksync_network_id,
            cursor,
        )
        .await?;

        app_health
            .0
            .insert_component(playground.health_check())
            .map_err(WiringError::internal)?;

        Ok(Output {
            output_handler_factory_task: tasks.output_handler_factory_task,
            loader_task: tasks.loader_task,
            playground,
        })
    }
}

#[async_trait]
impl Task for VmPlaygroundLoaderTask {
    fn id(&self) -> TaskId {
        "vm_runner/playground/storage_sync".into()
    }

    async fn run(self: Box<Self>, stop_receiver: StopReceiver) -> anyhow::Result<()> {
        (*self).run(stop_receiver.0).await
    }
}

#[async_trait]
impl Task for VmPlayground {
    fn id(&self) -> TaskId {
        "vm_runner/playground".into()
    }

    async fn run(self: Box<Self>, stop_receiver: StopReceiver) -> anyhow::Result<()> {
        (*self).run(&stop_receiver.0).await
    }
}<|MERGE_RESOLUTION|>--- conflicted
+++ resolved
@@ -10,12 +10,8 @@
 use crate::{
     implementations::resources::{
         healthcheck::AppHealthCheckResource,
-<<<<<<< HEAD
         object_store::ObjectStoreResource,
-        pools::{MasterPool, PoolResource},
-=======
         pools::{PoolResource, ReplicaPool},
->>>>>>> 87768755
     },
     StopReceiver, Task, TaskId, WiringError, WiringLayer,
 };
@@ -38,13 +34,9 @@
 #[derive(Debug, FromContext)]
 #[context(crate = crate)]
 pub struct Input {
-<<<<<<< HEAD
-    pub master_pool: PoolResource<MasterPool>,
-    pub dumps_object_store: Option<ObjectStoreResource>,
-=======
     // We use a replica pool because VM playground doesn't write anything to the DB by design.
     pub replica_pool: PoolResource<ReplicaPool>,
->>>>>>> 87768755
+    pub dumps_object_store: Option<ObjectStoreResource>,
     #[context(default)]
     pub app_health: AppHealthCheckResource,
 }
@@ -71,12 +63,8 @@
 
     async fn wire(self, input: Self::Input) -> Result<Self::Output, WiringError> {
         let Input {
-<<<<<<< HEAD
-            master_pool,
+            replica_pool,
             dumps_object_store,
-=======
-            replica_pool,
->>>>>>> 87768755
             app_health,
         } = input;
 
