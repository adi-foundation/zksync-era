--- conflicted
+++ resolved
@@ -133,21 +133,13 @@
         let block = if let Some(block) = block {
             block
         } else {
-<<<<<<< HEAD
-            // fallback for local testing
-=======
             // Fallback for local reth. Because of artificial nature of producing blocks in local reth setup
             // there may be no pending block
->>>>>>> bd98dc79
             self.web3
                 .eth()
                 .block(BlockId::Number(BlockNumber::Latest))
                 .await?
-<<<<<<< HEAD
-                .expect("Latest block should always exist")
-=======
                 .expect("Latest block always exists")
->>>>>>> bd98dc79
         };
 
         latency.observe();
