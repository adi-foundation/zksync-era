--- conflicted
+++ resolved
@@ -21,16 +21,8 @@
     PrepareBasicCircuitsJob, StorageLogMetadata, TeeVerifierInput, V1TeeVerifierInput,
 };
 use zksync_state::{InMemoryStorage, StorageView, WriteStorage};
-<<<<<<< HEAD
-use zksync_types::{
-    block::L2BlockExecutionData, ethabi::ethereum_types::BigEndianHash, zk_evm_types::LogQuery,
-    AccountTreeId, StorageKey, H256,
-};
-use zksync_utils::{bytecode::hash_bytecode, u256_to_h256};
-=======
-use zksync_types::{block::L2BlockExecutionData, L1BatchNumber, StorageLog, H256};
+use zksync_types::{block::L2BlockExecutionData, StorageLog, H256};
 use zksync_utils::bytecode::hash_bytecode;
->>>>>>> 0a388911
 
 pub trait Verifiable {
     fn verify(self) -> anyhow::Result<ValueHash>;
@@ -186,97 +178,35 @@
         tracing::trace!("Finished execution of l2_block: {:?}", l2_block_data.number);
     }
 
-<<<<<<< HEAD
     Ok(vm.finish_batch())
-=======
-    /// Map `LogQuery` and `TreeLogEntry` to a `TreeInstruction`
-    fn map_log_tree(
-        storage_log: &StorageLog,
-        tree_log_entry: &TreeLogEntry,
-        idx: &mut u64,
-    ) -> anyhow::Result<TreeInstruction> {
-        let key = storage_log.key.hashed_key_u256();
-        Ok(match (storage_log.is_write(), *tree_log_entry) {
-            (true, TreeLogEntry::Updated { leaf_index, .. }) => {
-                TreeInstruction::write(key, leaf_index, H256(storage_log.value.into()))
-            }
-            (true, TreeLogEntry::Inserted) => {
-                let leaf_index = *idx;
-                *idx += 1;
-                TreeInstruction::write(key, leaf_index, H256(storage_log.value.into()))
-            }
-            (false, TreeLogEntry::Read { value, .. }) => {
-                if storage_log.value != value {
-                    tracing::error!(
-                        "Failed to map LogQuery to TreeInstruction: {:#?} != {:#?}",
-                        storage_log.value,
-                        value
-                    );
-                    anyhow::bail!(
-                        "Failed to map LogQuery to TreeInstruction: {:#?} != {:#?}",
-                        storage_log.value,
-                        value
-                    );
-                }
-                TreeInstruction::Read(key)
-            }
-            (false, TreeLogEntry::ReadMissingKey { .. }) => TreeInstruction::Read(key),
-            _ => {
-                tracing::error!("Failed to map LogQuery to TreeInstruction");
-                anyhow::bail!("Failed to map LogQuery to TreeInstruction");
-            }
-        })
-    }
-
-    /// Generates the `TreeInstruction`s from the VM executions.
-    fn generate_tree_instructions(
-        mut idx: u64,
-        bowp: &BlockOutputWithProofs,
-        vm_out: FinishedL1Batch,
-    ) -> anyhow::Result<Vec<TreeInstruction>> {
-        vm_out
-            .final_execution_state
-            .deduplicated_storage_logs
-            .into_iter()
-            .zip(bowp.logs.iter())
-            .map(|(log_query, tree_log_entry)| {
-                Self::map_log_tree(&log_query, &tree_log_entry.base, &mut idx)
-            })
-            .collect::<Result<Vec<_>, _>>()
-    }
->>>>>>> 0a388911
 }
 
 /// Map `LogQuery` and `TreeLogEntry` to a `TreeInstruction`
 fn map_log_tree(
-    log_query: &LogQuery,
+    storage_log: &StorageLog,
     tree_log_entry: &TreeLogEntry,
     idx: &mut u64,
 ) -> anyhow::Result<TreeInstruction> {
-    let key = StorageKey::new(
-        AccountTreeId::new(log_query.address),
-        u256_to_h256(log_query.key),
-    )
-    .hashed_key_u256();
-    Ok(match (log_query.rw_flag, *tree_log_entry) {
+    let key = storage_log.key.hashed_key_u256();
+    Ok(match (storage_log.is_write(), *tree_log_entry) {
         (true, TreeLogEntry::Updated { leaf_index, .. }) => {
-            TreeInstruction::write(key, leaf_index, H256(log_query.written_value.into()))
+            TreeInstruction::write(key, leaf_index, H256(storage_log.value.into()))
         }
         (true, TreeLogEntry::Inserted) => {
             let leaf_index = *idx;
             *idx += 1;
-            TreeInstruction::write(key, leaf_index, H256(log_query.written_value.into()))
+            TreeInstruction::write(key, leaf_index, H256(storage_log.value.into()))
         }
         (false, TreeLogEntry::Read { value, .. }) => {
-            if log_query.read_value != value.into_uint() {
+            if storage_log.value != value {
                 tracing::error!(
                     "Failed to map LogQuery to TreeInstruction: {:#?} != {:#?}",
-                    log_query.read_value,
+                    storage_log.value,
                     value
                 );
                 anyhow::bail!(
                     "Failed to map LogQuery to TreeInstruction: {:#?} != {:#?}",
-                    log_query.read_value,
+                    storage_log.value,
                     value
                 );
             }
@@ -298,7 +228,7 @@
 ) -> anyhow::Result<Vec<TreeInstruction>> {
     vm_out
         .final_execution_state
-        .deduplicated_storage_log_queries
+        .deduplicated_storage_logs
         .into_iter()
         .zip(bowp.logs.iter())
         .map(|(log_query, tree_log_entry)| map_log_tree(&log_query, &tree_log_entry.base, &mut idx))
@@ -307,9 +237,10 @@
 
 #[cfg(test)]
 mod tests {
-    use multivm::interface::TxExecutionMode;
+    use multivm::interface::{L1BatchEnv, SystemEnv, TxExecutionMode};
     use zksync_basic_types::U256;
     use zksync_contracts::{BaseSystemContracts, SystemContractCode};
+    use zksync_object_store::StoredObject;
 
     use super::*;
 
