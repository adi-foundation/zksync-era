--- conflicted
+++ resolved
@@ -14,6 +14,7 @@
         let shared = required(&bridges.shared).context("shared")?;
         let erc20 = required(&bridges.erc20).context("erc20")?;
         let weth_bridge = required(&bridges.weth).context("weth_bridge")?;
+        // let base_token_address = &self.l2.
         Ok(Self::Type {
             governance_addr: required(&l1.governance_addr)
                 .and_then(|x| parse_h160(x))
@@ -65,91 +66,21 @@
                 .as_ref()
                 .map(|x| parse_h160(x))
                 .transpose()
-<<<<<<< HEAD
-                .context("transparent_proxy_admin_addr")?,
+                .context("l2_testnet_paymaster_addr")?,
+            l1_multicall3_addr: required(&l1.multicall3_addr)
+                .and_then(|x| parse_h160(x))
+                .context("l1_multicall3_addr")?,
             base_token_addr: self
                 .base_token_address
                 .as_ref()
                 .map(|x| parse_h160(x))
                 .transpose()
                 .context("base_token_addr")?,
-=======
-                .context("l2_testnet_paymaster_addr")?,
-            l1_multicall3_addr: required(&l1.multicall3_addr)
-                .and_then(|x| parse_h160(x))
-                .context("l1_multicall3_addr")?,
->>>>>>> fb39e9e1
         })
     }
 
     fn build(this: &Self::Type) -> Self {
         Self {
-<<<<<<< HEAD
-            governance_addr: Some(this.governance_addr.as_bytes().into()),
-            mailbox_facet_addr: Some(this.mailbox_facet_addr.as_bytes().into()),
-            executor_facet_addr: Some(this.executor_facet_addr.as_bytes().into()),
-            admin_facet_addr: Some(this.admin_facet_addr.as_bytes().into()),
-            getters_facet_addr: Some(this.getters_facet_addr.as_bytes().into()),
-            verifier_addr: Some(this.verifier_addr.as_bytes().into()),
-            diamond_init_addr: Some(this.diamond_init_addr.as_bytes().into()),
-            diamond_upgrade_init_addr: Some(this.diamond_upgrade_init_addr.as_bytes().into()),
-            diamond_proxy_addr: Some(this.diamond_proxy_addr.as_bytes().into()),
-            validator_timelock_addr: Some(this.validator_timelock_addr.as_bytes().into()),
-            genesis_tx_hash: Some(this.genesis_tx_hash.as_bytes().into()),
-            l1_erc20_bridge_proxy_addr: Some(this.l1_erc20_bridge_proxy_addr.as_bytes().into()),
-            l1_erc20_bridge_impl_addr: Some(this.l1_erc20_bridge_impl_addr.as_bytes().into()),
-            l1_shared_bridge_proxy_addr: Some(this.l1_shared_bridge_proxy_addr.as_bytes().into()),
-            l2_shared_bridge_addr: Some(this.l2_shared_bridge_addr.as_bytes().into()),
-            l1_allow_list_addr: Some(this.l1_allow_list_addr.as_bytes().into()),
-            l2_testnet_paymaster_addr: this
-                .l2_testnet_paymaster_addr
-                .as_ref()
-                .map(|x| x.as_bytes().into()),
-            recursion_scheduler_level_vk_hash: Some(
-                this.recursion_scheduler_level_vk_hash.as_bytes().into(),
-            ),
-            recursion_node_level_vk_hash: Some(this.recursion_node_level_vk_hash.as_bytes().into()),
-            recursion_leaf_level_vk_hash: Some(this.recursion_leaf_level_vk_hash.as_bytes().into()),
-            recursion_circuits_set_vks_hash: Some(
-                this.recursion_circuits_set_vks_hash.as_bytes().into(),
-            ),
-            l1_multicall3_addr: Some(this.l1_multicall3_addr.as_bytes().into()),
-            fri_recursion_scheduler_level_vk_hash: Some(
-                this.fri_recursion_scheduler_level_vk_hash.as_bytes().into(),
-            ),
-            fri_recursion_node_level_vk_hash: Some(
-                this.fri_recursion_node_level_vk_hash.as_bytes().into(),
-            ),
-            fri_recursion_leaf_level_vk_hash: Some(
-                this.fri_recursion_leaf_level_vk_hash.as_bytes().into(),
-            ),
-            prover_at_genesis: Some(proto::ProverAtGenesis::new(&this.prover_at_genesis).into()),
-            snark_wrapper_vk_hash: Some(this.snark_wrapper_vk_hash.as_bytes().into()),
-            bridgehub_proxy_addr: this
-                .bridgehub_proxy_addr
-                .as_ref()
-                .map(|x| x.as_bytes().into()),
-            bridgehub_impl_addr: this
-                .bridgehub_impl_addr
-                .as_ref()
-                .map(|x| x.as_bytes().into()),
-            state_transition_proxy_addr: this
-                .state_transition_proxy_addr
-                .as_ref()
-                .map(|x| x.as_bytes().into()),
-            state_transition_impl_addr: this
-                .state_transition_impl_addr
-                .as_ref()
-                .map(|x| x.as_bytes().into()),
-            transparent_proxy_admin_addr: this
-                .transparent_proxy_admin_addr
-                .as_ref()
-                .map(|x| x.as_bytes().into()),
-            base_token_address: this
-                .base_token_addr
-                .as_ref()
-                .map(|x| x.as_bytes().into())
-=======
             l1: Some(proto::L1 {
                 governance_addr: Some(format!("{:?}", this.governance_addr)),
                 verifier_addr: Some(format!("{:?}", this.verifier_addr)),
@@ -175,7 +106,6 @@
                     l2_address: this.l2_weth_bridge_addr.map(|a| format!("{:?}", a)),
                 }),
             }),
->>>>>>> fb39e9e1
         }
     }
 }