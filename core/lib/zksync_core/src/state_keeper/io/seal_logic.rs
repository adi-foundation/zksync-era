//! This module is a source-of-truth on what is expected to be done when sealing a block.
//! It contains the logic of the block sealing, which is used by both the mempool-based and external node IO.

use std::time::{Duration, Instant};

use itertools::Itertools;
use multivm::utils::{get_max_batch_gas_limit, get_max_gas_per_pubdata_byte};
use zksync_dal::{Connection, Core, CoreDal};
use zksync_types::{
    block::{unpack_block_info, L1BatchHeader, MiniblockHeader},
    event::{extract_added_tokens, extract_long_l2_to_l1_messages},
    helpers::unix_timestamp_ms,
    l1::L1Tx,
    l2::L2Tx,
    l2_to_l1_log::{SystemL2ToL1Log, UserL2ToL1Log},
    protocol_upgrade::ProtocolUpgradeTx,
    storage_writes_deduplicator::{ModifiedSlot, StorageWritesDeduplicator},
    tx::{
        tx_execution_info::DeduplicatedWritesMetrics, IncludedTxLocation,
        TransactionExecutionResult,
    },
    zk_evm_types::LogQuery,
    AccountTreeId, Address, ExecuteTransactionCommon, L1BlockNumber, ProtocolVersionId, StorageKey,
    StorageLog, StorageLogQuery, Transaction, VmEvent, CURRENT_VIRTUAL_BLOCK_INFO_POSITION, H256,
    SYSTEM_CONTEXT_ADDRESS,
};
use zksync_utils::{h256_to_u256, u256_to_h256};

use crate::{
    metrics::{BlockStage, MiniblockStage, APP_METRICS},
    state_keeper::{
        metrics::{
            L1BatchSealStage, MiniblockSealStage, TxExecutionType, KEEPER_METRICS,
            L1_BATCH_METRICS, MINIBLOCK_METRICS,
        },
        updates::{MiniblockSealCommand, UpdatesManager},
    },
};

impl UpdatesManager {
    /// Persists an L1 batch in the storage.
    /// This action includes a creation of an empty "fictive" miniblock that contains
    /// the events generated during the bootloader "tip phase". Returns updates for this fictive miniblock.
<<<<<<< HEAD
    #[must_use = "fictive miniblock must be used to update I/O params"]
    pub(crate) async fn seal_l1_batch(
        mut self,
        storage: &mut StorageProcessor<'_>,
        current_miniblock_number: MiniblockNumber,
        l1_batch_env: &L1BatchEnv,
        finished_batch: FinishedL1Batch,
        l2_shared_bridge_addr: Address,
    ) -> MiniblockUpdates {
=======
    pub(super) async fn seal_l1_batch(
        &self,
        storage: &mut Connection<'_, Core>,
        l2_erc20_bridge_addr: Address,
        insert_protective_reads: bool,
    ) {
>>>>>>> f7c5c142
        let started_at = Instant::now();
        let finished_batch = self
            .l1_batch
            .finished
            .as_ref()
            .expect("L1 batch is not actually finished");
        let mut transaction = storage.start_transaction().await.unwrap();

        let progress = L1_BATCH_METRICS.start(L1BatchSealStage::FictiveMiniblock);
        // Seal fictive miniblock with last events and storage logs.
        let miniblock_command = self.seal_miniblock_command(
<<<<<<< HEAD
            l1_batch_env.number,
            current_miniblock_number,
            l2_shared_bridge_addr,
=======
            l2_erc20_bridge_addr,
>>>>>>> f7c5c142
            false, // fictive miniblocks don't have txs, so it's fine to pass `false` here.
        );
        miniblock_command.seal_inner(&mut transaction, true).await;
        progress.observe(None);

        let progress = L1_BATCH_METRICS.start(L1BatchSealStage::LogDeduplication);

        progress.observe(
            finished_batch
                .final_execution_state
                .deduplicated_storage_log_queries
                .len(),
        );

        let (l1_tx_count, l2_tx_count) = l1_l2_tx_count(&self.l1_batch.executed_transactions);
        let (writes_count, reads_count) = storage_log_query_write_read_counts(
            &finished_batch.final_execution_state.storage_log_queries,
        );
        let (dedup_writes_count, dedup_reads_count) = log_query_write_read_counts(
            finished_batch
                .final_execution_state
                .deduplicated_storage_log_queries
                .iter(),
        );

        tracing::info!(
            "Sealing L1 batch {current_l1_batch_number} with {total_tx_count} \
             ({l2_tx_count} L2 + {l1_tx_count} L1) txs, {l2_to_l1_log_count} l2_l1_logs, \
             {event_count} events, {reads_count} reads ({dedup_reads_count} deduped), \
             {writes_count} writes ({dedup_writes_count} deduped)",
            total_tx_count = l1_tx_count + l2_tx_count,
            l2_to_l1_log_count = finished_batch
                .final_execution_state
                .user_l2_to_l1_logs
                .len(),
            event_count = finished_batch.final_execution_state.events.len(),
            current_l1_batch_number = self.l1_batch.number
        );

        let progress = L1_BATCH_METRICS.start(L1BatchSealStage::InsertL1BatchHeader);
        let l2_to_l1_messages =
            extract_long_l2_to_l1_messages(&finished_batch.final_execution_state.events);
        let l1_batch = L1BatchHeader {
            number: self.l1_batch.number,
            timestamp: self.batch_timestamp(),
            priority_ops_onchain_data: self.l1_batch.priority_ops_onchain_data.clone(),
            l1_tx_count: l1_tx_count as u16,
            l2_tx_count: l2_tx_count as u16,
            l2_to_l1_logs: finished_batch
                .final_execution_state
                .user_l2_to_l1_logs
                .clone(),
            l2_to_l1_messages,
            bloom: Default::default(),
            used_contract_hashes: finished_batch
                .final_execution_state
                .used_contract_hashes
                .clone(),
            base_system_contracts_hashes: self.base_system_contract_hashes(),
            protocol_version: Some(self.protocol_version()),
            system_logs: finished_batch.final_execution_state.system_logs.clone(),
            pubdata_input: finished_batch.pubdata_input.clone(),
        };

        let final_bootloader_memory = finished_batch
            .final_bootloader_memory
            .clone()
            .unwrap_or_default();
        transaction
            .blocks_dal()
            .insert_l1_batch(
                &l1_batch,
                &final_bootloader_memory,
                self.pending_l1_gas_count(),
                &finished_batch.final_execution_state.storage_refunds,
                self.pending_execution_metrics().circuit_statistic,
            )
            .await
            .unwrap();
        progress.observe(None);

        let progress = L1_BATCH_METRICS.start(L1BatchSealStage::SetL1BatchNumberForMiniblocks);
        transaction
            .blocks_dal()
            .mark_miniblocks_as_executed_in_l1_batch(self.l1_batch.number)
            .await
            .unwrap();
        progress.observe(None);

        let progress = L1_BATCH_METRICS.start(L1BatchSealStage::MarkTxsAsExecutedInL1Batch);
        transaction
            .transactions_dal()
            .mark_txs_as_executed_in_l1_batch(
                self.l1_batch.number,
                &self.l1_batch.executed_transactions,
            )
            .await;
        progress.observe(None);

        let (deduplicated_writes, protective_reads): (Vec<_>, Vec<_>) = finished_batch
            .final_execution_state
            .deduplicated_storage_log_queries
            .iter()
            .partition(|log_query| log_query.rw_flag);
        if insert_protective_reads {
            let progress = L1_BATCH_METRICS.start(L1BatchSealStage::InsertProtectiveReads);
            transaction
                .storage_logs_dedup_dal()
                .insert_protective_reads(self.l1_batch.number, &protective_reads)
                .await
                .unwrap();
            progress.observe(protective_reads.len());
        }

        let progress = L1_BATCH_METRICS.start(L1BatchSealStage::FilterWrittenSlots);
        let deduplicated_writes_hashed_keys: Vec<_> = deduplicated_writes
            .iter()
            .map(|log| {
                H256(StorageKey::raw_hashed_key(
                    &log.address,
                    &u256_to_h256(log.key),
                ))
            })
            .collect();
        let non_initial_writes = transaction
            .storage_logs_dedup_dal()
            .filter_written_slots(&deduplicated_writes_hashed_keys)
            .await
            .expect("cannot filter out previously written VM storage slots");
        progress.observe(deduplicated_writes.len());

        let progress = L1_BATCH_METRICS.start(L1BatchSealStage::InsertInitialWrites);
        let written_storage_keys: Vec<_> = deduplicated_writes
            .iter()
            .filter_map(|log| {
                let key = StorageKey::new(AccountTreeId::new(log.address), u256_to_h256(log.key));
                (!non_initial_writes.contains(&key.hashed_key())).then_some(key)
            })
            .collect();

        transaction
            .storage_logs_dedup_dal()
            .insert_initial_writes(self.l1_batch.number, &written_storage_keys)
            .await
            .unwrap();
        progress.observe(deduplicated_writes.len());

        let progress = L1_BATCH_METRICS.start(L1BatchSealStage::CommitL1Batch);
        transaction.commit().await.unwrap();
        progress.observe(None);

        let writes_metrics = self.storage_writes_deduplicator.metrics();
        // Sanity check metrics.
        assert_eq!(
            deduplicated_writes.len(),
            writes_metrics.initial_storage_writes + writes_metrics.repeated_storage_writes,
            "Results of in-flight and common deduplications are mismatched"
        );

        self.report_l1_batch_metrics(started_at, &writes_metrics);
    }

    fn report_l1_batch_metrics(
        &self,
        started_at: Instant,
        writes_metrics: &DeduplicatedWritesMetrics,
    ) {
        L1_BATCH_METRICS
            .initial_writes
            .observe(writes_metrics.initial_storage_writes);
        L1_BATCH_METRICS
            .repeated_writes
            .observe(writes_metrics.repeated_storage_writes);
        L1_BATCH_METRICS
            .transactions_in_l1_batch
            .observe(self.l1_batch.executed_transactions.len());

        let batch_timestamp = self.batch_timestamp();
        let l1_batch_latency =
            unix_timestamp_ms().saturating_sub(batch_timestamp * 1_000) as f64 / 1_000.0;
        APP_METRICS.block_latency[&BlockStage::Sealed]
            .observe(Duration::from_secs_f64(l1_batch_latency));

        let elapsed = started_at.elapsed();
        L1_BATCH_METRICS.sealed_time.observe(elapsed);
        tracing::debug!("Sealed L1 batch {} in {elapsed:?}", self.l1_batch.number);
    }
}

impl MiniblockSealCommand {
    pub(super) async fn seal(&self, storage: &mut Connection<'_, Core>) {
        self.seal_inner(storage, false).await;
    }

    async fn insert_transactions(&self, transaction: &mut Connection<'_, Core>) {
        for tx_result in &self.miniblock.executed_transactions {
            let tx = tx_result.transaction.clone();
            match &tx.common_data {
                ExecuteTransactionCommon::L1(_) => {
                    // `unwrap` is safe due to the check above
                    let l1_tx = L1Tx::try_from(tx).unwrap();
                    let l1_block_number = L1BlockNumber(l1_tx.common_data.eth_block as u32);
                    transaction
                        .transactions_dal()
                        .insert_transaction_l1(l1_tx, l1_block_number)
                        .await;
                }
                ExecuteTransactionCommon::L2(_) => {
                    // `unwrap` is safe due to the check above
                    let l2_tx = L2Tx::try_from(tx).unwrap();
                    // Using `Default` for execution metrics should be OK here, since this data is not used on the EN.
                    transaction
                        .transactions_dal()
                        .insert_transaction_l2(l2_tx, Default::default())
                        .await
                        .unwrap();
                }
                ExecuteTransactionCommon::ProtocolUpgrade(_) => {
                    // `unwrap` is safe due to the check above
                    let protocol_system_upgrade_tx = ProtocolUpgradeTx::try_from(tx).unwrap();
                    transaction
                        .transactions_dal()
                        .insert_system_transaction(protocol_system_upgrade_tx)
                        .await;
                }
            }
        }
    }

    /// Seals a miniblock with the given number.
    ///
    /// If `is_fictive` flag is set to true, then it is assumed that we should seal a fictive miniblock
    /// with no transactions in it. It is needed because there might be some storage logs / events
    /// that are created after the last processed tx in the L1 batch: after the last transaction is processed,
    /// the bootloader enters the "tip" phase in which it can still generate events (e.g.,
    /// one for sending fees to the operator).
    ///
<<<<<<< HEAD
    /// `l2_shared_bridge_addr` is required to extract the information on newly added tokens.
    async fn seal_inner(&self, storage: &mut StorageProcessor<'_>, is_fictive: bool) {
=======
    /// `l2_erc20_bridge_addr` is required to extract the information on newly added tokens.
    async fn seal_inner(&self, storage: &mut Connection<'_, Core>, is_fictive: bool) {
>>>>>>> f7c5c142
        self.assert_valid_miniblock(is_fictive);

        let mut transaction = storage.start_transaction().await.unwrap();
        if self.pre_insert_txs {
            let progress = MINIBLOCK_METRICS.start(MiniblockSealStage::PreInsertTxs, is_fictive);
            self.insert_transactions(&mut transaction).await;
            progress.observe(Some(self.miniblock.executed_transactions.len()));
        }

        let l1_batch_number = self.l1_batch_number;
        let miniblock_number = self.miniblock.number;
        let started_at = Instant::now();
        let progress =
            MINIBLOCK_METRICS.start(MiniblockSealStage::InsertMiniblockHeader, is_fictive);

        let (l1_tx_count, l2_tx_count) = l1_l2_tx_count(&self.miniblock.executed_transactions);
        let (writes_count, reads_count) =
            storage_log_query_write_read_counts(&self.miniblock.storage_logs);
        tracing::info!(
            "Sealing miniblock {miniblock_number} (L1 batch {l1_batch_number}) \
             with {total_tx_count} ({l2_tx_count} L2 + {l1_tx_count} L1) txs, {event_count} events, \
             {reads_count} reads, {writes_count} writes",
            total_tx_count = l1_tx_count + l2_tx_count,
            event_count = self.miniblock.events.len()
        );

        let definite_vm_version = self
            .protocol_version
            .unwrap_or(ProtocolVersionId::last_potentially_undefined())
            .into();

        let miniblock_header = MiniblockHeader {
            number: miniblock_number,
            timestamp: self.miniblock.timestamp,
            hash: self.miniblock.get_miniblock_hash(),
            l1_tx_count: l1_tx_count as u16,
            l2_tx_count: l2_tx_count as u16,
            fee_account_address: self.fee_account_address,
            base_fee_per_gas: self.base_fee_per_gas,
            batch_fee_input: self.fee_input,
            base_system_contracts_hashes: self.base_system_contracts_hashes,
            protocol_version: self.protocol_version,
            gas_per_pubdata_limit: get_max_gas_per_pubdata_byte(definite_vm_version),
            virtual_blocks: self.miniblock.virtual_blocks,
            gas_limit: get_max_batch_gas_limit(definite_vm_version),
        };

        transaction
            .blocks_dal()
            .insert_miniblock(&miniblock_header)
            .await
            .unwrap();
        progress.observe(None);

        let progress =
            MINIBLOCK_METRICS.start(MiniblockSealStage::MarkTransactionsInMiniblock, is_fictive);
        transaction
            .transactions_dal()
            .mark_txs_as_executed_in_miniblock(
                miniblock_number,
                &self.miniblock.executed_transactions,
                self.base_fee_per_gas.into(),
            )
            .await;
        progress.observe(self.miniblock.executed_transactions.len());

        let progress = MINIBLOCK_METRICS.start(MiniblockSealStage::InsertStorageLogs, is_fictive);
        let write_logs = self.extract_deduplicated_write_logs(is_fictive);
        let write_log_count: usize = write_logs.iter().map(|(_, logs)| logs.len()).sum();
        transaction
            .storage_logs_dal()
            .insert_storage_logs(miniblock_number, &write_logs)
            .await
            .unwrap();
        progress.observe(write_log_count);

        #[allow(deprecated)] // Will be removed shortly
        {
            let progress =
                MINIBLOCK_METRICS.start(MiniblockSealStage::ApplyStorageLogs, is_fictive);
            transaction
                .storage_dal()
                .apply_storage_logs(&write_logs)
                .await;
            progress.observe(write_log_count);
        }

        let progress = MINIBLOCK_METRICS.start(MiniblockSealStage::InsertFactoryDeps, is_fictive);
        let new_factory_deps = &self.miniblock.new_factory_deps;
        let new_factory_deps_count = new_factory_deps.len();
        if !new_factory_deps.is_empty() {
            transaction
                .factory_deps_dal()
                .insert_factory_deps(miniblock_number, new_factory_deps)
                .await
                .unwrap();
        }
        progress.observe(new_factory_deps_count);

        let progress = MINIBLOCK_METRICS.start(MiniblockSealStage::ExtractAddedTokens, is_fictive);
        let added_tokens = extract_added_tokens(self.l2_shared_bridge_addr, &self.miniblock.events);
        progress.observe(added_tokens.len());
        let progress = MINIBLOCK_METRICS.start(MiniblockSealStage::InsertTokens, is_fictive);
        let added_tokens_len = added_tokens.len();
        if !added_tokens.is_empty() {
            transaction
                .tokens_dal()
                .add_tokens(&added_tokens)
                .await
                .unwrap();
        }
        progress.observe(added_tokens_len);

        let progress = MINIBLOCK_METRICS.start(MiniblockSealStage::ExtractEvents, is_fictive);
        let miniblock_events = self.extract_events(is_fictive);
        let miniblock_event_count: usize = miniblock_events
            .iter()
            .map(|(_, events)| events.len())
            .sum();
        progress.observe(miniblock_event_count);
        let progress = MINIBLOCK_METRICS.start(MiniblockSealStage::InsertEvents, is_fictive);
        transaction
            .events_dal()
            .save_events(miniblock_number, &miniblock_events)
            .await;
        progress.observe(miniblock_event_count);

        let progress = MINIBLOCK_METRICS.start(MiniblockSealStage::ExtractL2ToL1Logs, is_fictive);

        let system_l2_to_l1_logs = self.extract_system_l2_to_l1_logs(is_fictive);
        let user_l2_to_l1_logs = self.extract_user_l2_to_l1_logs(is_fictive);

        let system_l2_to_l1_log_count: usize = system_l2_to_l1_logs
            .iter()
            .map(|(_, l2_to_l1_logs)| l2_to_l1_logs.len())
            .sum();
        let user_l2_to_l1_log_count: usize = user_l2_to_l1_logs
            .iter()
            .map(|(_, l2_to_l1_logs)| l2_to_l1_logs.len())
            .sum();

        progress.observe(system_l2_to_l1_log_count + user_l2_to_l1_log_count);

        let progress = MINIBLOCK_METRICS.start(MiniblockSealStage::InsertL2ToL1Logs, is_fictive);
        transaction
            .events_dal()
            .save_user_l2_to_l1_logs(miniblock_number, &user_l2_to_l1_logs)
            .await;
        progress.observe(user_l2_to_l1_log_count);

        let progress = MINIBLOCK_METRICS.start(MiniblockSealStage::CommitMiniblock, is_fictive);
        let current_l2_virtual_block_info = transaction
            .storage_web3_dal()
            .get_value(&StorageKey::new(
                AccountTreeId::new(SYSTEM_CONTEXT_ADDRESS),
                CURRENT_VIRTUAL_BLOCK_INFO_POSITION,
            ))
            .await
            .expect("failed getting virtual block info from VM state");
        let (current_l2_virtual_block_number, _) =
            unpack_block_info(h256_to_u256(current_l2_virtual_block_info));

        transaction.commit().await.unwrap();
        progress.observe(None);

        let progress = MINIBLOCK_METRICS.start(MiniblockSealStage::ReportTxMetrics, is_fictive);
        self.report_transaction_metrics();
        progress.observe(Some(self.miniblock.executed_transactions.len()));

        self.report_miniblock_metrics(started_at, current_l2_virtual_block_number);
    }

    /// Performs several sanity checks to make sure that the miniblock is valid.
    fn assert_valid_miniblock(&self, is_fictive: bool) {
        assert_eq!(self.miniblock.executed_transactions.is_empty(), is_fictive);

        let first_tx_index = self.first_tx_index;
        let next_tx_index = first_tx_index + self.miniblock.executed_transactions.len();
        let tx_index_range = if is_fictive {
            next_tx_index..(next_tx_index + 1)
        } else {
            first_tx_index..next_tx_index
        };

        for event in &self.miniblock.events {
            let tx_index = event.location.1 as usize;
            assert!(tx_index_range.contains(&tx_index));
        }
        for storage_log in &self.miniblock.storage_logs {
            let tx_index = storage_log.log_query.tx_number_in_block as usize;
            assert!(tx_index_range.contains(&tx_index));
        }
    }

    fn extract_deduplicated_write_logs(&self, is_fictive: bool) -> Vec<(H256, Vec<StorageLog>)> {
        let mut storage_writes_deduplicator = StorageWritesDeduplicator::new();
        storage_writes_deduplicator.apply(
            self.miniblock
                .storage_logs
                .iter()
                .filter(|log| log.log_query.rw_flag),
        );
        let deduplicated_logs = storage_writes_deduplicator.into_modified_key_values();

        deduplicated_logs
            .into_iter()
            .map(
                |(
                    key,
                    ModifiedSlot {
                        value, tx_index, ..
                    },
                )| (tx_index, (key, value)),
            )
            .sorted_by_key(|(tx_index, _)| *tx_index)
            .group_by(|(tx_index, _)| *tx_index)
            .into_iter()
            .map(|(tx_index, logs)| {
                let tx_hash = if is_fictive {
                    assert_eq!(tx_index as usize, self.first_tx_index);
                    H256::zero()
                } else {
                    self.transaction(tx_index as usize).hash()
                };
                (
                    tx_hash,
                    logs.into_iter()
                        .map(|(_, (key, value))| {
                            StorageLog::new_write_log(key, u256_to_h256(value))
                        })
                        .collect(),
                )
            })
            .collect()
    }

    fn transaction(&self, index: usize) -> &Transaction {
        let tx_result = &self.miniblock.executed_transactions[index - self.first_tx_index];
        &tx_result.transaction
    }

    fn extract_events(&self, is_fictive: bool) -> Vec<(IncludedTxLocation, Vec<&VmEvent>)> {
        self.group_by_tx_location(&self.miniblock.events, is_fictive, |event| event.location.1)
    }

    fn group_by_tx_location<'a, T>(
        &'a self,
        entries: &'a [T],
        is_fictive: bool,
        tx_location: impl Fn(&T) -> u32,
    ) -> Vec<(IncludedTxLocation, Vec<&'a T>)> {
        let grouped_entries = entries.iter().group_by(|&entry| tx_location(entry));
        let grouped_entries = grouped_entries.into_iter().map(|(tx_index, entries)| {
            let (tx_hash, tx_initiator_address) = if is_fictive {
                assert_eq!(tx_index as usize, self.first_tx_index);
                (H256::zero(), Address::zero())
            } else {
                let tx = self.transaction(tx_index as usize);
                (tx.hash(), tx.initiator_account())
            };

            let location = IncludedTxLocation {
                tx_hash,
                tx_index_in_miniblock: tx_index - self.first_tx_index as u32,
                tx_initiator_address,
            };
            (location, entries.collect())
        });
        grouped_entries.collect()
    }

    fn extract_system_l2_to_l1_logs(
        &self,
        is_fictive: bool,
    ) -> Vec<(IncludedTxLocation, Vec<&SystemL2ToL1Log>)> {
        self.group_by_tx_location(&self.miniblock.system_l2_to_l1_logs, is_fictive, |log| {
            u32::from(log.0.tx_number_in_block)
        })
    }

    fn extract_user_l2_to_l1_logs(
        &self,
        is_fictive: bool,
    ) -> Vec<(IncludedTxLocation, Vec<&UserL2ToL1Log>)> {
        self.group_by_tx_location(&self.miniblock.user_l2_to_l1_logs, is_fictive, |log| {
            u32::from(log.0.tx_number_in_block)
        })
    }

    fn report_transaction_metrics(&self) {
        const SLOW_INCLUSION_DELAY: Duration = Duration::from_secs(600);

        if self.pre_insert_txs {
            // This I/O logic is running on the EN. The reported metrics / logs would be meaningless:
            //
            // - If `received_timestamp_ms` are copied from the main node, they can be far in the past (especially during the initial EN sync).
            //   We would falsely classify a lot of transactions as slow.
            // - If `received_timestamp_ms` are overridden with the current timestamp as when persisting transactions,
            //   the observed transaction latencies would always be extremely close to zero.
            return;
        }

        for tx in &self.miniblock.executed_transactions {
            let inclusion_delay =
                unix_timestamp_ms().saturating_sub(tx.transaction.received_timestamp_ms);
            let inclusion_delay = Duration::from_millis(inclusion_delay);
            if inclusion_delay > SLOW_INCLUSION_DELAY {
                tracing::info!(
                    tx_hash = hex::encode(tx.hash),
                    inclusion_delay_ms = inclusion_delay.as_millis(),
                    received_timestamp_ms = tx.transaction.received_timestamp_ms,
                    "Transaction spent >{SLOW_INCLUSION_DELAY:?} in mempool before being included in a miniblock"
                );
            }
            KEEPER_METRICS.transaction_inclusion_delay
                [&TxExecutionType::from_is_l1(tx.transaction.is_l1())]
                .observe(inclusion_delay)
        }
    }

    fn report_miniblock_metrics(&self, started_at: Instant, latest_virtual_block_number: u64) {
        let miniblock_number = self.miniblock.number;

        MINIBLOCK_METRICS
            .transactions_in_miniblock
            .observe(self.miniblock.executed_transactions.len());
        MINIBLOCK_METRICS.sealed_time.observe(started_at.elapsed());

        let miniblock_latency =
            unix_timestamp_ms().saturating_sub(self.miniblock.timestamp * 1_000) as f64 / 1_000.0;
        let stage = &MiniblockStage::Sealed;
        APP_METRICS.miniblock_latency[stage].observe(Duration::from_secs_f64(miniblock_latency));
        APP_METRICS.miniblock_number[stage].set(miniblock_number.0.into());
        APP_METRICS.miniblock_virtual_block_number[stage].set(latest_virtual_block_number);

        tracing::debug!(
            "Sealed miniblock {miniblock_number} in {:?}",
            started_at.elapsed()
        );
    }
}

fn l1_l2_tx_count(executed_transactions: &[TransactionExecutionResult]) -> (usize, usize) {
    let mut l1_tx_count = 0;
    let mut l2_tx_count = 0;

    for tx in executed_transactions {
        if matches!(tx.transaction.common_data, ExecuteTransactionCommon::L1(_)) {
            l1_tx_count += 1;
        } else {
            l2_tx_count += 1;
        }
    }
    (l1_tx_count, l2_tx_count)
}

fn log_query_write_read_counts<'a>(logs: impl Iterator<Item = &'a LogQuery>) -> (usize, usize) {
    let mut reads_count = 0;
    let mut writes_count = 0;

    for log in logs {
        if log.rw_flag {
            writes_count += 1;
        } else {
            reads_count += 1;
        }
    }
    (writes_count, reads_count)
}

fn storage_log_query_write_read_counts(logs: &[StorageLogQuery]) -> (usize, usize) {
    log_query_write_read_counts(logs.iter().map(|log| &log.log_query))
}<|MERGE_RESOLUTION|>--- conflicted
+++ resolved
@@ -41,24 +41,12 @@
     /// Persists an L1 batch in the storage.
     /// This action includes a creation of an empty "fictive" miniblock that contains
     /// the events generated during the bootloader "tip phase". Returns updates for this fictive miniblock.
-<<<<<<< HEAD
-    #[must_use = "fictive miniblock must be used to update I/O params"]
-    pub(crate) async fn seal_l1_batch(
-        mut self,
-        storage: &mut StorageProcessor<'_>,
-        current_miniblock_number: MiniblockNumber,
-        l1_batch_env: &L1BatchEnv,
-        finished_batch: FinishedL1Batch,
-        l2_shared_bridge_addr: Address,
-    ) -> MiniblockUpdates {
-=======
     pub(super) async fn seal_l1_batch(
         &self,
         storage: &mut Connection<'_, Core>,
-        l2_erc20_bridge_addr: Address,
+        l2_shared_bridge_addr: Address,
         insert_protective_reads: bool,
     ) {
->>>>>>> f7c5c142
         let started_at = Instant::now();
         let finished_batch = self
             .l1_batch
@@ -70,13 +58,7 @@
         let progress = L1_BATCH_METRICS.start(L1BatchSealStage::FictiveMiniblock);
         // Seal fictive miniblock with last events and storage logs.
         let miniblock_command = self.seal_miniblock_command(
-<<<<<<< HEAD
-            l1_batch_env.number,
-            current_miniblock_number,
             l2_shared_bridge_addr,
-=======
-            l2_erc20_bridge_addr,
->>>>>>> f7c5c142
             false, // fictive miniblocks don't have txs, so it's fine to pass `false` here.
         );
         miniblock_command.seal_inner(&mut transaction, true).await;
@@ -314,13 +296,8 @@
     /// the bootloader enters the "tip" phase in which it can still generate events (e.g.,
     /// one for sending fees to the operator).
     ///
-<<<<<<< HEAD
     /// `l2_shared_bridge_addr` is required to extract the information on newly added tokens.
-    async fn seal_inner(&self, storage: &mut StorageProcessor<'_>, is_fictive: bool) {
-=======
-    /// `l2_erc20_bridge_addr` is required to extract the information on newly added tokens.
     async fn seal_inner(&self, storage: &mut Connection<'_, Core>, is_fictive: bool) {
->>>>>>> f7c5c142
         self.assert_valid_miniblock(is_fictive);
 
         let mut transaction = storage.start_transaction().await.unwrap();
