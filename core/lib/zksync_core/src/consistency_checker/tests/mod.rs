//! Tests for the consistency checker component.
use std::{collections::HashMap, slice};

use assert_matches::assert_matches;
use test_casing::{test_casing, Product};
use tokio::sync::mpsc;
use zksync_dal::StorageProcessor;
use zksync_eth_client::clients::MockEthereum;
use zksync_types::{
<<<<<<< HEAD
    aggregated_operations::AggregatedActionType,
    commitment::L1BatchWithMetadata,
    l1_batch_commit_data_generator::{
        RollupModeL1BatchCommitDataGenerator, ValidiumModeL1BatchCommitDataGenerator,
    },
    web3::contract::Options,
    L2ChainId, ProtocolVersion, ProtocolVersionId, H256,
=======
    aggregated_operations::AggregatedActionType, commitment::L1BatchWithMetadata,
    web3::contract::Options, ProtocolVersionId, H256,
>>>>>>> 475dedb3
};

use super::*;
use crate::{
<<<<<<< HEAD
    genesis::{ensure_genesis_state, GenesisParams},
    utils::testonly::{
        create_l1_batch, create_l1_batch_metadata, l1_batch_metadata_to_commitment_artifacts,
        DeploymentMode,
=======
    eth_sender::l1_batch_commit_data_generator::{
        RollupModeL1BatchCommitDataGenerator, ValidiumModeL1BatchCommitDataGenerator,
    },
    utils::testonly::{
        create_l1_batch, create_l1_batch_metadata, l1_batch_metadata_to_commitment_artifacts,
>>>>>>> 475dedb3
    },
};

/// **NB.** For tests to run correctly, the returned value must be deterministic (i.e., depend only on `number`).
pub(crate) fn create_l1_batch_with_metadata(number: u32) -> L1BatchWithMetadata {
    L1BatchWithMetadata {
        header: create_l1_batch(number),
        metadata: create_l1_batch_metadata(number),
        raw_published_factory_deps: vec![],
    }
}

const PRE_BOOJUM_PROTOCOL_VERSION: ProtocolVersionId = ProtocolVersionId::Version10;

pub(crate) fn create_pre_boojum_l1_batch_with_metadata(number: u32) -> L1BatchWithMetadata {
    let mut l1_batch = L1BatchWithMetadata {
        header: create_l1_batch(number),
        metadata: create_l1_batch_metadata(number),
        raw_published_factory_deps: vec![],
    };
    l1_batch.header.protocol_version = Some(PRE_BOOJUM_PROTOCOL_VERSION);
    l1_batch.metadata.bootloader_initial_content_commitment = None;
    l1_batch.metadata.events_queue_commitment = None;
    l1_batch
}

pub(crate) fn build_commit_tx_input_data(
    batches: &[L1BatchWithMetadata],
    l1_batch_commit_data_generator: Arc<dyn L1BatchCommitDataGenerator>,
) -> Vec<u8> {
    let mut encoded = vec![];
    // Fake Solidity function selector (not checked for now)
    encoded.extend_from_slice(b"fake");
    // Mock an additional argument used in real `commitBlocks` / `commitBatches`. In real transactions,
    // it's taken from the L1 batch previous to `batches[0]`, but since this argument is not checked,
    // it's OK to use `batches[0]`.
    encoded.extend_from_slice(&ethabi::encode(
        &l1_batch_commit_data_generator.l1_commit_batches(&batches[0], batches),
    ));
    encoded
}

pub(crate) fn create_mock_checker(
    client: MockEthereum,
    pool: ConnectionPool,
    l1_batch_commit_data_generator: Arc<dyn L1BatchCommitDataGenerator>,
) -> ConsistencyChecker {
    let (health_check, health_updater) = ConsistencyCheckerHealthUpdater::new();
    ConsistencyChecker {
        contract: zksync_contracts::zksync_contract(),
        max_batches_to_recheck: 100,
        sleep_interval: Duration::from_millis(10),
        l1_client: Box::new(client),
        event_handler: Box::new(health_updater),
        l1_data_mismatch_behavior: L1DataMismatchBehavior::Bail,
        pool,
        l1_batch_commit_data_generator,
        health_check,
    }
}

impl HandleConsistencyCheckerEvent for mpsc::UnboundedSender<L1BatchNumber> {
    fn initialize(&mut self) {
        // Do nothing
    }

    fn set_first_batch_to_check(&mut self, _first_batch_to_check: L1BatchNumber) {
        // Do nothing
    }

    fn update_checked_batch(&mut self, last_checked_batch: L1BatchNumber) {
        self.send(last_checked_batch).ok();
    }

    fn report_inconsistent_batch(&mut self, _number: L1BatchNumber) {
        // Do nothing
    }
}

#[test_casing(2, [DeploymentMode::Rollup, DeploymentMode::Validium])]
#[test]
fn build_commit_tx_input_data_is_correct(deployment_mode: DeploymentMode) {
    let l1_batch_commit_data_generator: Arc<dyn L1BatchCommitDataGenerator> = match deployment_mode
    {
        DeploymentMode::Validium => Arc::new(RollupModeL1BatchCommitDataGenerator {}),
        DeploymentMode::Rollup => Arc::new(ValidiumModeL1BatchCommitDataGenerator {}),
    };

    let contract = zksync_contracts::zksync_contract();
    let commit_function = contract.function("commitBatches").unwrap();
    let batches = vec![
        create_l1_batch_with_metadata(1),
        create_l1_batch_with_metadata(2),
    ];

    let commit_tx_input_data =
        build_commit_tx_input_data(&batches, l1_batch_commit_data_generator.clone());

    for batch in &batches {
        let commit_data = ConsistencyChecker::extract_commit_data(
            &commit_tx_input_data,
            commit_function,
            batch.header.number,
        )
        .unwrap();
        assert_eq!(
            commit_data,
            CommitBatchInfo::new(batch, l1_batch_commit_data_generator.clone().clone())
                .into_token()
        );
    }
}

#[test]
fn extracting_commit_data_for_boojum_batch() {
    let contract = zksync_contracts::zksync_contract();
    let commit_function = contract.function("commitBatches").unwrap();
    // Calldata taken from the commit transaction for `https://sepolia.explorer.zksync.io/batch/4470`;
    // `https://sepolia.etherscan.io/tx/0x300b9115037028b1f8aa2177abf98148c3df95c9b04f95a4e25baf4dfee7711f`
    let commit_tx_input_data = include_bytes!("commit_l1_batch_4470_testnet_sepolia.calldata");

    let commit_data = ConsistencyChecker::extract_commit_data(
        commit_tx_input_data,
        commit_function,
        L1BatchNumber(4_470),
    )
    .unwrap();

    assert_matches!(
        commit_data,
        ethabi::Token::Tuple(tuple) if tuple[0] == ethabi::Token::Uint(4_470.into())
    );

    for bogus_l1_batch in [0, 1, 1_000, 4_469, 4_471, 100_000] {
        ConsistencyChecker::extract_commit_data(
            commit_tx_input_data,
            commit_function,
            L1BatchNumber(bogus_l1_batch),
        )
        .unwrap_err();
    }
}

#[test]
fn extracting_commit_data_for_multiple_batches() {
    let contract = zksync_contracts::zksync_contract();
    let commit_function = contract.function("commitBatches").unwrap();
    // Calldata taken from the commit transaction for `https://explorer.zksync.io/batch/351000`;
    // `https://etherscan.io/tx/0xbd8dfe0812df0da534eb95a2d2a4382d65a8172c0b648a147d60c1c2921227fd`
    let commit_tx_input_data = include_bytes!("commit_l1_batch_351000-351004_mainnet.calldata");

    for l1_batch in 351_000..=351_004 {
        let commit_data = ConsistencyChecker::extract_commit_data(
            commit_tx_input_data,
            commit_function,
            L1BatchNumber(l1_batch),
        )
        .unwrap();

        assert_matches!(
            commit_data,
            ethabi::Token::Tuple(tuple) if tuple[0] == ethabi::Token::Uint(l1_batch.into())
        );
    }

    for bogus_l1_batch in [350_000, 350_999, 351_005, 352_000] {
        ConsistencyChecker::extract_commit_data(
            commit_tx_input_data,
            commit_function,
            L1BatchNumber(bogus_l1_batch),
        )
        .unwrap_err();
    }
}

#[test]
fn extracting_commit_data_for_pre_boojum_batch() {
    // Calldata taken from the commit transaction for `https://goerli.explorer.zksync.io/batch/200000`;
    // `https://goerli.etherscan.io/tx/0xfd2ef4ccd1223f502cc4a4e0f76c6905feafabc32ba616e5f70257eb968f20a3`
    let commit_tx_input_data = include_bytes!("commit_l1_batch_200000_testnet_goerli.calldata");

    let commit_data = ConsistencyChecker::extract_commit_data(
        commit_tx_input_data,
        &PRE_BOOJUM_COMMIT_FUNCTION,
        L1BatchNumber(200_000),
    )
    .unwrap();

    assert_matches!(
        commit_data,
        ethabi::Token::Tuple(tuple) if tuple[0] == ethabi::Token::Uint(200_000.into())
    );
}

#[derive(Debug, Clone, Copy)]
pub(crate) enum SaveAction<'a> {
    InsertBatch(&'a L1BatchWithMetadata),
    SaveMetadata(&'a L1BatchWithMetadata),
    InsertCommitTx(L1BatchNumber),
}

impl SaveAction<'_> {
    async fn apply(
        self,
        storage: &mut StorageProcessor<'_>,
        commit_tx_hash_by_l1_batch: &HashMap<L1BatchNumber, H256>,
    ) {
        match self {
            Self::InsertBatch(l1_batch) => {
                storage
                    .blocks_dal()
                    .insert_mock_l1_batch(&l1_batch.header)
                    .await
                    .unwrap();
            }
            Self::SaveMetadata(l1_batch) => {
                storage
                    .blocks_dal()
                    .save_l1_batch_tree_data(l1_batch.header.number, &l1_batch.metadata.tree_data())
                    .await
                    .unwrap();
                storage
                    .blocks_dal()
                    .save_l1_batch_commitment_artifacts(
                        l1_batch.header.number,
                        &l1_batch_metadata_to_commitment_artifacts(&l1_batch.metadata),
                    )
                    .await
                    .unwrap();
            }
            Self::InsertCommitTx(l1_batch_number) => {
                let commit_tx_hash = commit_tx_hash_by_l1_batch[&l1_batch_number];
                storage
                    .eth_sender_dal()
                    .insert_bogus_confirmed_eth_tx(
                        l1_batch_number,
                        AggregatedActionType::Commit,
                        commit_tx_hash,
                        chrono::Utc::now(),
                    )
                    .await
                    .unwrap();
            }
        }
    }
}

pub(crate) type SaveActionMapper = fn(&[L1BatchWithMetadata]) -> Vec<SaveAction<'_>>;

/// Various strategies to persist L1 batches in the DB. Strings are added for debugging failed test cases.
const SAVE_ACTION_MAPPERS: [(&str, SaveActionMapper); 4] = [
    ("sequential_metadata_first", |l1_batches| {
        l1_batches
            .iter()
            .flat_map(|batch| {
                [
                    SaveAction::InsertBatch(batch),
                    SaveAction::SaveMetadata(batch),
                    SaveAction::InsertCommitTx(batch.header.number),
                ]
            })
            .collect()
    }),
    ("sequential_commit_txs_first", |l1_batches| {
        l1_batches
            .iter()
            .flat_map(|batch| {
                [
                    SaveAction::InsertBatch(batch),
                    SaveAction::InsertCommitTx(batch.header.number),
                    SaveAction::SaveMetadata(batch),
                ]
            })
            .collect()
    }),
    ("all_metadata_first", |l1_batches| {
        let commit_tx_actions = l1_batches
            .iter()
            .map(|batch| SaveAction::InsertCommitTx(batch.header.number));
        l1_batches
            .iter()
            .map(SaveAction::InsertBatch)
            .chain(l1_batches.iter().map(SaveAction::SaveMetadata))
            .chain(commit_tx_actions)
            .collect()
    }),
    ("all_commit_txs_first", |l1_batches| {
        let commit_tx_actions = l1_batches
            .iter()
            .map(|batch| SaveAction::InsertCommitTx(batch.header.number));
        l1_batches
            .iter()
            .map(SaveAction::InsertBatch)
            .chain(commit_tx_actions)
            .chain(l1_batches.iter().map(SaveAction::SaveMetadata))
            .collect()
    }),
];

#[test_casing(24, Product(([10, 3, 1], SAVE_ACTION_MAPPERS, [DeploymentMode::Rollup, DeploymentMode::Validium])))]
#[tokio::test]
async fn normal_checker_function(
    batches_per_transaction: usize,
    (mapper_name, save_actions_mapper): (&'static str, SaveActionMapper),
    deployment_mode: DeploymentMode,
) {
    let l1_batch_commit_data_generator: Arc<dyn L1BatchCommitDataGenerator> = match deployment_mode
    {
        DeploymentMode::Validium => Arc::new(RollupModeL1BatchCommitDataGenerator {}),
        DeploymentMode::Rollup => Arc::new(ValidiumModeL1BatchCommitDataGenerator {}),
    };

    println!("Using save_actions_mapper={mapper_name}");

    let pool = ConnectionPool::test_pool().await;
    let mut storage = pool.access_storage().await.unwrap();
    ensure_genesis_state(&mut storage, L2ChainId::default(), &GenesisParams::mock())
        .await
        .unwrap();

    let l1_batches: Vec<_> = (1..=10).map(create_l1_batch_with_metadata).collect();
    let mut commit_tx_hash_by_l1_batch = HashMap::with_capacity(l1_batches.len());
    let client = MockEthereum::default();

    for (i, l1_batches) in l1_batches.chunks(batches_per_transaction).enumerate() {
        let input_data =
            build_commit_tx_input_data(l1_batches, l1_batch_commit_data_generator.clone());
        let signed_tx = client.sign_prepared_tx(
            input_data.clone(),
            Options {
                nonce: Some(i.into()),
                ..Options::default()
            },
        );
        let signed_tx = signed_tx.unwrap();
        client.send_raw_tx(signed_tx.raw_tx).await.unwrap();
        client.execute_tx(signed_tx.hash, true, 1);

        commit_tx_hash_by_l1_batch.extend(
            l1_batches
                .iter()
                .map(|batch| (batch.header.number, signed_tx.hash)),
        );
    }

    let (l1_batch_updates_sender, mut l1_batch_updates_receiver) = mpsc::unbounded_channel();
    let checker = ConsistencyChecker {
        event_handler: Box::new(l1_batch_updates_sender),
        ..create_mock_checker(client, pool.clone(), l1_batch_commit_data_generator)
    };

    let (stop_sender, stop_receiver) = watch::channel(false);
    let checker_task = tokio::spawn(checker.run(stop_receiver));

    // Add new batches to the storage.
    for save_action in save_actions_mapper(&l1_batches) {
        save_action
            .apply(&mut storage, &commit_tx_hash_by_l1_batch)
            .await;
        tokio::time::sleep(Duration::from_millis(7)).await;
    }

    // Wait until all batches are checked.
    loop {
        let checked_batch = l1_batch_updates_receiver.recv().await.unwrap();
        if checked_batch == l1_batches.last().unwrap().header.number {
            break;
        }
    }

    // Send the stop signal to the checker and wait for it to stop.
    stop_sender.send_replace(true);
    checker_task.await.unwrap().unwrap();
}

#[test_casing(8, Product((SAVE_ACTION_MAPPERS, [DeploymentMode::Rollup, DeploymentMode::Validium])))]
#[tokio::test]
async fn checker_processes_pre_boojum_batches(
    (mapper_name, save_actions_mapper): (&'static str, SaveActionMapper),
    deployment_mode: DeploymentMode,
) {
    let l1_batch_commit_data_generator: Arc<dyn L1BatchCommitDataGenerator> = match deployment_mode
    {
        DeploymentMode::Validium => Arc::new(RollupModeL1BatchCommitDataGenerator {}),
        DeploymentMode::Rollup => Arc::new(ValidiumModeL1BatchCommitDataGenerator {}),
    };

    println!("Using save_actions_mapper={mapper_name}");

    let pool = ConnectionPool::test_pool().await;
    let mut storage = pool.access_storage().await.unwrap();
    let genesis_params = GenesisParams {
        protocol_version: PRE_BOOJUM_PROTOCOL_VERSION,
        ..GenesisParams::mock()
    };
    ensure_genesis_state(&mut storage, L2ChainId::default(), &genesis_params)
        .await
        .unwrap();
    storage
        .protocol_versions_dal()
        .save_protocol_version_with_tx(ProtocolVersion::default())
        .await;

    let l1_batches: Vec<_> = (1..=5)
        .map(create_pre_boojum_l1_batch_with_metadata)
        .chain((6..=10).map(create_l1_batch_with_metadata))
        .collect();
    let mut commit_tx_hash_by_l1_batch = HashMap::with_capacity(l1_batches.len());
    let client = MockEthereum::default();

    for (i, l1_batch) in l1_batches.iter().enumerate() {
        let input_data = build_commit_tx_input_data(
            slice::from_ref(l1_batch),
            l1_batch_commit_data_generator.clone(),
        );
        let signed_tx = client.sign_prepared_tx(
            input_data.clone(),
            Options {
                nonce: Some(i.into()),
                ..Options::default()
            },
        );
        let signed_tx = signed_tx.unwrap();
        client.send_raw_tx(signed_tx.raw_tx).await.unwrap();
        client.execute_tx(signed_tx.hash, true, 1);

        commit_tx_hash_by_l1_batch.insert(l1_batch.header.number, signed_tx.hash);
    }

    let (l1_batch_updates_sender, mut l1_batch_updates_receiver) = mpsc::unbounded_channel();
    let checker = ConsistencyChecker {
        event_handler: Box::new(l1_batch_updates_sender),
        ..create_mock_checker(client, pool.clone(), l1_batch_commit_data_generator)
    };

    let (stop_sender, stop_receiver) = watch::channel(false);
    let checker_task = tokio::spawn(checker.run(stop_receiver));

    // Add new batches to the storage.
    for save_action in save_actions_mapper(&l1_batches) {
        save_action
            .apply(&mut storage, &commit_tx_hash_by_l1_batch)
            .await;
        tokio::time::sleep(Duration::from_millis(7)).await;
    }

    // Wait until all batches are checked.
    loop {
        let checked_batch = l1_batch_updates_receiver.recv().await.unwrap();
        if checked_batch == l1_batches.last().unwrap().header.number {
            break;
        }
    }

    // Send the stop signal to the checker and wait for it to stop.
    stop_sender.send_replace(true);
    checker_task.await.unwrap().unwrap();
}

#[test_casing(4, Product(([false, true], [DeploymentMode::Rollup, DeploymentMode::Validium])))]
#[tokio::test]
async fn checker_functions_after_snapshot_recovery(
    delay_batch_insertion: bool,
    deployment_mode: DeploymentMode,
) {
    let l1_batch_commit_data_generator: Arc<dyn L1BatchCommitDataGenerator> = match deployment_mode
    {
        DeploymentMode::Validium => Arc::new(RollupModeL1BatchCommitDataGenerator {}),
        DeploymentMode::Rollup => Arc::new(ValidiumModeL1BatchCommitDataGenerator {}),
    };

    let pool = ConnectionPool::test_pool().await;
    let mut storage = pool.access_storage().await.unwrap();
    storage
        .protocol_versions_dal()
        .save_protocol_version_with_tx(ProtocolVersion::default())
        .await;

    let l1_batch = create_l1_batch_with_metadata(99);

    let commit_tx_input_data = build_commit_tx_input_data(
        slice::from_ref(&l1_batch),
        l1_batch_commit_data_generator.clone(),
    );
    let client = MockEthereum::default();
    let signed_tx = client.sign_prepared_tx(
        commit_tx_input_data.clone(),
        Options {
            nonce: Some(0.into()),
            ..Options::default()
        },
    );
    let signed_tx = signed_tx.unwrap();
    let commit_tx_hash = signed_tx.hash;
    client.send_raw_tx(signed_tx.raw_tx).await.unwrap();
    client.execute_tx(commit_tx_hash, true, 1);

    let save_actions = [
        SaveAction::InsertBatch(&l1_batch),
        SaveAction::SaveMetadata(&l1_batch),
        SaveAction::InsertCommitTx(l1_batch.header.number),
    ];
    let commit_tx_hash_by_l1_batch = HashMap::from([(l1_batch.header.number, commit_tx_hash)]);

    if !delay_batch_insertion {
        for &save_action in &save_actions {
            save_action
                .apply(&mut storage, &commit_tx_hash_by_l1_batch)
                .await;
        }
    }

    let (l1_batch_updates_sender, mut l1_batch_updates_receiver) = mpsc::unbounded_channel();
    let checker = ConsistencyChecker {
        event_handler: Box::new(l1_batch_updates_sender),
        ..create_mock_checker(client, pool.clone(), l1_batch_commit_data_generator)
    };
    let (stop_sender, stop_receiver) = watch::channel(false);
    let checker_task = tokio::spawn(checker.run(stop_receiver));

    if delay_batch_insertion {
        tokio::time::sleep(Duration::from_millis(10)).await;
        for &save_action in &save_actions {
            save_action
                .apply(&mut storage, &commit_tx_hash_by_l1_batch)
                .await;
        }
    }

    // Wait until the batch is checked.
    let checked_batch = l1_batch_updates_receiver.recv().await.unwrap();
    assert_eq!(checked_batch, l1_batch.header.number);

    stop_sender.send_replace(true);
    checker_task.await.unwrap().unwrap();
}

#[derive(Debug, Clone, Copy)]
pub(crate) enum IncorrectDataKind {
    MissingStatus,
    MismatchedStatus,
    BogusCommitDataFormat,
    MismatchedCommitDataTimestamp,
    CommitDataForAnotherBatch,
    CommitDataForPreBoojum,
}

impl IncorrectDataKind {
    const ALL: [Self; 6] = [
        Self::MissingStatus,
        Self::MismatchedStatus,
        Self::BogusCommitDataFormat,
        Self::MismatchedCommitDataTimestamp,
        Self::CommitDataForAnotherBatch,
        Self::CommitDataForPreBoojum,
    ];

    async fn apply(
        self,
        client: &MockEthereum,
        l1_batch: &L1BatchWithMetadata,
        l1_batch_commit_data_generator: Arc<dyn L1BatchCommitDataGenerator>,
    ) -> H256 {
        let (commit_tx_input_data, successful_status) = match self {
            Self::MissingStatus => {
                return H256::zero(); // Do not execute the transaction
            }
            Self::MismatchedStatus => {
                let commit_tx_input_data = build_commit_tx_input_data(
                    slice::from_ref(l1_batch),
                    l1_batch_commit_data_generator,
                );
                (commit_tx_input_data, false)
            }
            Self::BogusCommitDataFormat => {
                let mut bogus_tx_input_data = b"test".to_vec(); // Preserve the function selector
                bogus_tx_input_data
                    .extend_from_slice(&ethabi::encode(&[ethabi::Token::Bool(true)]));
                (bogus_tx_input_data, true)
            }
            Self::MismatchedCommitDataTimestamp => {
                let mut l1_batch = create_l1_batch_with_metadata(1);
                l1_batch.header.timestamp += 1;
                let bogus_tx_input_data = build_commit_tx_input_data(
                    slice::from_ref(&l1_batch),
                    l1_batch_commit_data_generator,
                );
                (bogus_tx_input_data, true)
            }
            Self::CommitDataForAnotherBatch => {
                let l1_batch = create_l1_batch_with_metadata(100);
                let bogus_tx_input_data = build_commit_tx_input_data(
                    slice::from_ref(&l1_batch),
                    l1_batch_commit_data_generator,
                );
                (bogus_tx_input_data, true)
            }
            Self::CommitDataForPreBoojum => {
                let mut l1_batch = create_l1_batch_with_metadata(1);
                l1_batch.header.protocol_version = Some(ProtocolVersionId::Version0);
                let bogus_tx_input_data = build_commit_tx_input_data(
                    slice::from_ref(&l1_batch),
                    l1_batch_commit_data_generator,
                );
                (bogus_tx_input_data, true)
            }
        };

        let signed_tx = client.sign_prepared_tx(
            commit_tx_input_data,
            Options {
                nonce: Some(0.into()),
                ..Options::default()
            },
        );
        let signed_tx = signed_tx.unwrap();
        client.send_raw_tx(signed_tx.raw_tx).await.unwrap();
        client.execute_tx(signed_tx.hash, successful_status, 1);
        signed_tx.hash
    }
}

#[test_casing(12, Product((IncorrectDataKind::ALL, [false], [DeploymentMode::Rollup, DeploymentMode::Validium])))]
// ^ `snapshot_recovery = true` is tested below; we don't want to run it with all incorrect data kinds
#[tokio::test]
async fn checker_detects_incorrect_tx_data(
    kind: IncorrectDataKind,
    snapshot_recovery: bool,
    deployment_mode: DeploymentMode,
) {
    let l1_batch_commit_data_generator: Arc<dyn L1BatchCommitDataGenerator> = match deployment_mode
    {
        DeploymentMode::Validium => Arc::new(RollupModeL1BatchCommitDataGenerator {}),
        DeploymentMode::Rollup => Arc::new(ValidiumModeL1BatchCommitDataGenerator {}),
    };

    let pool = ConnectionPool::test_pool().await;
    let mut storage = pool.access_storage().await.unwrap();
    if snapshot_recovery {
        storage
            .protocol_versions_dal()
            .save_protocol_version_with_tx(ProtocolVersion::default())
            .await;
    } else {
        ensure_genesis_state(&mut storage, L2ChainId::default(), &GenesisParams::mock())
            .await
            .unwrap();
    }

    let l1_batch = create_l1_batch_with_metadata(if snapshot_recovery { 99 } else { 1 });
    let client = MockEthereum::default();
    let commit_tx_hash = kind
        .apply(&client, &l1_batch, l1_batch_commit_data_generator.clone())
        .await;
    let commit_tx_hash_by_l1_batch = HashMap::from([(l1_batch.header.number, commit_tx_hash)]);

    let save_actions = [
        SaveAction::InsertBatch(&l1_batch),
        SaveAction::SaveMetadata(&l1_batch),
        SaveAction::InsertCommitTx(l1_batch.header.number),
    ];
    for save_action in save_actions {
        save_action
            .apply(&mut storage, &commit_tx_hash_by_l1_batch)
            .await;
    }
    drop(storage);

    let checker = create_mock_checker(client, pool, l1_batch_commit_data_generator);
    let (_stop_sender, stop_receiver) = watch::channel(false);
    // The checker must stop with an error.
    tokio::time::timeout(Duration::from_secs(30), checker.run(stop_receiver))
        .await
        .expect("Timed out waiting for checker to stop")
        .unwrap_err();
}

#[test_casing(2, [DeploymentMode::Rollup, DeploymentMode::Validium])]
#[tokio::test]
async fn checker_detects_incorrect_tx_data_after_snapshot_recovery(
    deployment_mode: DeploymentMode,
) {
    checker_detects_incorrect_tx_data(
        IncorrectDataKind::CommitDataForAnotherBatch,
        true,
        deployment_mode,
    )
    .await;
}<|MERGE_RESOLUTION|>--- conflicted
+++ resolved
@@ -7,34 +7,25 @@
 use zksync_dal::StorageProcessor;
 use zksync_eth_client::clients::MockEthereum;
 use zksync_types::{
-<<<<<<< HEAD
-    aggregated_operations::AggregatedActionType,
-    commitment::L1BatchWithMetadata,
-    l1_batch_commit_data_generator::{
+    aggregated_operations::AggregatedActionType, commitment::L1BatchWithMetadata,
+    web3::contract::Options, ProtocolVersionId, H256,
+};
+
+use super::*;
+use crate::{
+    eth_sender::l1_batch_commit_data_generator::{
         RollupModeL1BatchCommitDataGenerator, ValidiumModeL1BatchCommitDataGenerator,
     },
     web3::contract::Options,
     L2ChainId, ProtocolVersion, ProtocolVersionId, H256,
-=======
-    aggregated_operations::AggregatedActionType, commitment::L1BatchWithMetadata,
-    web3::contract::Options, ProtocolVersionId, H256,
->>>>>>> 475dedb3
 };
 
 use super::*;
 use crate::{
-<<<<<<< HEAD
     genesis::{ensure_genesis_state, GenesisParams},
     utils::testonly::{
         create_l1_batch, create_l1_batch_metadata, l1_batch_metadata_to_commitment_artifacts,
         DeploymentMode,
-=======
-    eth_sender::l1_batch_commit_data_generator::{
-        RollupModeL1BatchCommitDataGenerator, ValidiumModeL1BatchCommitDataGenerator,
-    },
-    utils::testonly::{
-        create_l1_batch, create_l1_batch_metadata, l1_batch_metadata_to_commitment_artifacts,
->>>>>>> 475dedb3
     },
 };
 
