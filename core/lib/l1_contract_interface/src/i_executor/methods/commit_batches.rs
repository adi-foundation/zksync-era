use zksync_types::{commitment::L1BatchWithMetadata, ethabi::Token, pubdata_da::PubdataDA};

use crate::{
    i_executor::structures::{CommitBatchInfoRollup, CommitBatchInfoValidium, StoredBatchInfo},
    Tokenizable, Tokenize,
};

/// Input required to encode `commitBatches` call for a contract running in rollup mode.
#[derive(Debug, Clone)]
pub struct CommitBatchesRollup {
    pub last_committed_l1_batch: L1BatchWithMetadata,
    pub l1_batches: Vec<L1BatchWithMetadata>,
    pub pubdata_da: PubdataDA,
}

impl Tokenize for CommitBatchesRollup {
    fn into_tokens(self) -> Vec<Token> {
        let stored_batch_info = StoredBatchInfo(&self.last_committed_l1_batch).into_token();
        let l1_batches_to_commit = self
            .l1_batches
            .iter()
<<<<<<< HEAD
            .map(|batch| CommitBatchInfoRollup::new(batch).into_token())
            .collect();

        vec![stored_batch_info, Token::Array(l1_batches_to_commit)]
    }
}

/// Input required to encode `commitBatches` call for a contract running in validium mode.
#[derive(Debug, Clone)]
pub struct CommitBatchesValidium {
    pub last_committed_l1_batch: L1BatchWithMetadata,
    pub l1_batches: Vec<L1BatchWithMetadata>,
}

impl Tokenize for CommitBatchesValidium {
    fn into_tokens(self) -> Vec<Token> {
        let stored_batch_info = StoredBatchInfo(&self.last_committed_l1_batch).into_token();
        let l1_batches_to_commit = self
            .l1_batches
            .iter()
            .map(|batch| CommitBatchInfoValidium::new(batch).into_token())
=======
            .map(|batch| CommitBatchInfo::new(batch, self.pubdata_da).into_token())
>>>>>>> 0764227a
            .collect();

        vec![stored_batch_info, Token::Array(l1_batches_to_commit)]
    }
}<|MERGE_RESOLUTION|>--- conflicted
+++ resolved
@@ -19,8 +19,7 @@
         let l1_batches_to_commit = self
             .l1_batches
             .iter()
-<<<<<<< HEAD
-            .map(|batch| CommitBatchInfoRollup::new(batch).into_token())
+            .map(|batch| CommitBatchInfoRollup::new(batch, self.pubdata_da).into_token())
             .collect();
 
         vec![stored_batch_info, Token::Array(l1_batches_to_commit)]
@@ -32,6 +31,7 @@
 pub struct CommitBatchesValidium {
     pub last_committed_l1_batch: L1BatchWithMetadata,
     pub l1_batches: Vec<L1BatchWithMetadata>,
+    pub pubdata_da: PubdataDA,
 }
 
 impl Tokenize for CommitBatchesValidium {
@@ -40,10 +40,7 @@
         let l1_batches_to_commit = self
             .l1_batches
             .iter()
-            .map(|batch| CommitBatchInfoValidium::new(batch).into_token())
-=======
-            .map(|batch| CommitBatchInfo::new(batch, self.pubdata_da).into_token())
->>>>>>> 0764227a
+            .map(|batch| CommitBatchInfoValidium::new(batch, self.pubdata_da).into_token())
             .collect();
 
         vec![stored_batch_info, Token::Array(l1_batches_to_commit)]
