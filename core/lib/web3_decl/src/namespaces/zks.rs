use std::collections::HashMap;

#[cfg_attr(not(feature = "server"), allow(unused_imports))]
use jsonrpsee::core::RpcResult;
use jsonrpsee::proc_macros::rpc;
use zksync_types::{
    api::{
<<<<<<< HEAD
        BlockDetails, BridgeAddresses, L1BatchDetails, L2ToL1LogProof, LeafAggProof, Proof,
        ProtocolVersion, TransactionDetailedResult, TransactionDetails,
=======
        state_override::StateOverride, BlockDetails, BridgeAddresses, L1BatchDetails,
        L2ToL1LogProof, Proof, ProtocolVersion, TransactionDetailedResult, TransactionDetails,
>>>>>>> 2fa2249d
    },
    fee::Fee,
    fee_model::{FeeParams, PubdataIndependentBatchFeeModelInput},
    transaction_request::CallRequest,
    Address, L1BatchNumber, L2BlockNumber, H256, U256, U64,
};

use crate::{
    client::{ForNetwork, L2},
    types::{Bytes, Token},
};

#[cfg_attr(
    feature = "server",
    rpc(server, client, namespace = "zks", client_bounds(Self: ForNetwork<Net = L2>))
)]
#[cfg_attr(
    not(feature = "server"),
    rpc(client, namespace = "zks", client_bounds(Self: ForNetwork<Net = L2>))
)]
pub trait ZksNamespace {
    #[method(name = "estimateFee")]
    async fn estimate_fee(
        &self,
        req: CallRequest,
        state_override: Option<StateOverride>,
    ) -> RpcResult<Fee>;

    #[method(name = "estimateGasL1ToL2")]
    async fn estimate_gas_l1_to_l2(
        &self,
        req: CallRequest,
        state_override: Option<StateOverride>,
    ) -> RpcResult<U256>;

    #[method(name = "getBridgehubContract")]
    async fn get_bridgehub_contract(&self) -> RpcResult<Option<Address>>;

    #[method(name = "getMainContract")]
    async fn get_main_contract(&self) -> RpcResult<Address>;

    #[method(name = "getTestnetPaymaster")]
    async fn get_testnet_paymaster(&self) -> RpcResult<Option<Address>>;

    #[method(name = "getNativeTokenVault")]
    async fn get_native_token_vault_proxy_addr(&self) -> RpcResult<Option<Address>>;

    #[method(name = "getBridgeContracts")]
    async fn get_bridge_contracts(&self) -> RpcResult<BridgeAddresses>;

    #[method(name = "getBaseTokenL1Address")]
    async fn get_base_token_l1_address(&self) -> RpcResult<Address>;

    #[method(name = "L1ChainId")]
    async fn l1_chain_id(&self) -> RpcResult<U64>;

    #[method(name = "getConfirmedTokens")]
    async fn get_confirmed_tokens(&self, from: u32, limit: u8) -> RpcResult<Vec<Token>>;

    #[method(name = "getAllAccountBalances")]
    async fn get_all_account_balances(&self, address: Address)
        -> RpcResult<HashMap<Address, U256>>;

    #[method(name = "getL2ToL1MsgProof")]
    async fn get_l2_to_l1_msg_proof(
        &self,
        block: L2BlockNumber,
        sender: Address,
        msg: H256,
        l2_log_position: Option<usize>,
    ) -> RpcResult<Option<L2ToL1LogProof>>;

    #[method(name = "getL2ToL1LogProof")]
    async fn get_l2_to_l1_log_proof(
        &self,
        tx_hash: H256,
        index: Option<usize>,
    ) -> RpcResult<Option<L2ToL1LogProof>>;

    #[method(name = "getAggBatchInclusionProof")]
    async fn get_aggregated_batch_inclusion_proof(
        &self,
        message_root_addr: Address,
        batch_number: L1BatchNumber,
        chain_id: u32,
    ) -> RpcResult<Option<LeafAggProof>>;

    #[method(name = "L1BatchNumber")]
    async fn get_l1_batch_number(&self) -> RpcResult<U64>;

    #[method(name = "getL1BatchBlockRange")]
    async fn get_l2_block_range(&self, batch: L1BatchNumber) -> RpcResult<Option<(U64, U64)>>;

    #[method(name = "getBlockDetails")]
    async fn get_block_details(
        &self,
        block_number: L2BlockNumber,
    ) -> RpcResult<Option<BlockDetails>>;

    #[method(name = "getTransactionDetails")]
    async fn get_transaction_details(&self, hash: H256) -> RpcResult<Option<TransactionDetails>>;

    #[method(name = "getRawBlockTransactions")]
    async fn get_raw_block_transactions(
        &self,
        block_number: L2BlockNumber,
    ) -> RpcResult<Vec<zksync_types::Transaction>>;

    #[method(name = "getL1BatchDetails")]
    async fn get_l1_batch_details(&self, batch: L1BatchNumber)
        -> RpcResult<Option<L1BatchDetails>>;

    #[method(name = "getBytecodeByHash")]
    async fn get_bytecode_by_hash(&self, hash: H256) -> RpcResult<Option<Vec<u8>>>;

    #[method(name = "getL1GasPrice")]
    async fn get_l1_gas_price(&self) -> RpcResult<U64>;

    #[method(name = "getFeeParams")]
    async fn get_fee_params(&self) -> RpcResult<FeeParams>;

    #[method(name = "getProtocolVersion")]
    async fn get_protocol_version(
        &self,
        version_id: Option<u16>,
    ) -> RpcResult<Option<ProtocolVersion>>;

    #[method(name = "getProof")]
    async fn get_proof(
        &self,
        address: Address,
        keys: Vec<H256>,
        l1_batch_number: L1BatchNumber,
    ) -> RpcResult<Option<Proof>>;

    #[method(name = "getBatchFeeInput")]
    async fn get_batch_fee_input(&self) -> RpcResult<PubdataIndependentBatchFeeModelInput>;

    #[method(name = "sendRawTransactionWithDetailedOutput")]
    async fn send_raw_transaction_with_detailed_output(
        &self,
        tx_bytes: Bytes,
    ) -> RpcResult<TransactionDetailedResult>;
}<|MERGE_RESOLUTION|>--- conflicted
+++ resolved
@@ -5,13 +5,9 @@
 use jsonrpsee::proc_macros::rpc;
 use zksync_types::{
     api::{
-<<<<<<< HEAD
-        BlockDetails, BridgeAddresses, L1BatchDetails, L2ToL1LogProof, LeafAggProof, Proof,
-        ProtocolVersion, TransactionDetailedResult, TransactionDetails,
-=======
         state_override::StateOverride, BlockDetails, BridgeAddresses, L1BatchDetails,
-        L2ToL1LogProof, Proof, ProtocolVersion, TransactionDetailedResult, TransactionDetails,
->>>>>>> 2fa2249d
+        L2ToL1LogProof, LeafAggProof, Proof, ProtocolVersion, TransactionDetailedResult,
+        TransactionDetails,
     },
     fee::Fee,
     fee_model::{FeeParams, PubdataIndependentBatchFeeModelInput},
