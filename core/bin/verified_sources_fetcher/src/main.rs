--- conflicted
+++ resolved
@@ -1,21 +1,15 @@
 use std::io::Write;
-<<<<<<< HEAD
-use zksync_server_dal::{connection::DbVariant, ServerConnectionPool};
-=======
+
 use zksync_config::PostgresConfig;
-use zksync_dal::ConnectionPool;
+use zksync_dal::ServerConnectionPool;
 use zksync_env_config::FromEnv;
->>>>>>> 5f61d8d0
+
 use zksync_types::contract_verification_api::SourceCodeData;
 
 #[tokio::main]
 async fn main() {
-<<<<<<< HEAD
-    let pool = ServerConnectionPool::singleton(DbVariant::Replica)
-=======
     let config = PostgresConfig::from_env().unwrap();
-    let pool = ConnectionPool::singleton(config.replica_url().unwrap())
->>>>>>> 5f61d8d0
+    let pool = ServerConnectionPool::singleton(config.replica_url().unwrap())
         .build()
         .await
         .unwrap();
