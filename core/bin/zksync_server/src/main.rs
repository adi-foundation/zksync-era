--- conflicted
+++ resolved
@@ -3,9 +3,6 @@
 
 use std::{str::FromStr, time::Duration};
 
-<<<<<<< HEAD
-use zksync_config::{ContractsConfig, ETHClientConfig, ETHSenderConfig};
-=======
 use zksync_config::{
     configs::{
         api::{HealthCheckConfig, MerkleTreeApiConfig, Web3JsonRpcConfig},
@@ -23,7 +20,6 @@
 };
 
 use zksync_core::temp_config_store::TempConfigStore;
->>>>>>> 7c137b72
 use zksync_core::{
     genesis_init, initialize_components, is_genesis_needed, setup_sigint_handler, Component,
     Components,
@@ -138,11 +134,6 @@
         let eth_sender = ETHSenderConfig::from_env().context("ETHSenderConfig")?;
         let contracts = ContractsConfig::from_env().context("ContractsConfig")?;
         let eth_client = ETHClientConfig::from_env().context("EthClientConfig")?;
-<<<<<<< HEAD
-        genesis_init(&eth_sender, &network, &contracts, &eth_client.web3_url)
-            .await
-            .context("genesis_init")?;
-=======
         genesis_init(
             &postgres_config,
             &eth_sender,
@@ -152,7 +143,6 @@
         )
         .await
         .context("genesis_init")?;
->>>>>>> 7c137b72
         if opt.genesis {
             return Ok(());
         }
