--- conflicted
+++ resolved
@@ -4,12 +4,7 @@
 use serde::Deserialize;
 use url::Url;
 use zksync_basic_types::{Address, L1ChainId, L2ChainId};
-<<<<<<< HEAD
 use zksync_config::{configs::chain::L1BatchCommitDataGeneratorMode, ObjectStoreConfig};
-use zksync_consensus_roles::node;
-=======
-use zksync_config::ObjectStoreConfig;
->>>>>>> 0764227a
 use zksync_core::{
     api_server::{
         tx_sender::TxSenderConfig,
@@ -242,17 +237,14 @@
     /// 0 means that sealing is synchronous; this is mostly useful for performance comparison, testing etc.
     #[serde(default = "OptionalENConfig::default_miniblock_seal_queue_capacity")]
     pub miniblock_seal_queue_capacity: usize,
-<<<<<<< HEAD
-
-    #[serde(default = "OptionalENConfig::default_l1_batch_commit_data_generator_mode")]
-    pub l1_batch_commit_data_generator_mode: L1BatchCommitDataGeneratorMode,
-=======
     /// Address of the L1 diamond proxy contract used by the consistency checker to match with the origin of logs emitted
     /// by commit transactions. If not set, it will not be verified.
     // This is intentionally not a part of `RemoteENConfig` because fetching this info from the main node would defeat
     // its purpose; the consistency checker assumes that the main node may provide false information.
     pub contracts_diamond_proxy_addr: Option<Address>,
->>>>>>> 0764227a
+
+    #[serde(default = "OptionalENConfig::default_l1_batch_commit_data_generator_mode")]
+    pub l1_batch_commit_data_generator_mode: L1BatchCommitDataGeneratorMode,
 }
 
 impl OptionalENConfig {
