--- conflicted
+++ resolved
@@ -158,11 +158,6 @@
 RUN wget -c -O - https://sh.rustup.rs | bash -s -- -y
 
 
-<<<<<<< HEAD
 # If target is nightly - then install only nightly rust.
 FROM rust-lightweight-base as rust-lightweight-nightly
-RUN wget -c -O - https://sh.rustup.rs | bash -s -- -y --default-toolchain nightly-2023-08-21
-=======
-RUN rustup install nightly-2024-05-07 && \
-    rustup default nightly-2024-05-07
->>>>>>> 351e13d2
+RUN wget -c -O - https://sh.rustup.rs | bash -s -- -y --default-toolchain nightly-2023-08-21