--- conflicted
+++ resolved
@@ -5,10 +5,6 @@
 // Make sure that the volumes exists before starting the containers.
 export function createVolumes() {
     fs.mkdirSync(`${process.env.ZKSYNC_HOME}/volumes/reth/data`, { recursive: true });
-<<<<<<< HEAD
-    fs.mkdirSync(`${process.env.ZKSYNC_HOME}/volumes/reth/logs`, { recursive: true });
-=======
->>>>>>> bd98dc79
     fs.mkdirSync(`${process.env.ZKSYNC_HOME}/volumes/postgres`, { recursive: true });
 }
 
