--- conflicted
+++ resolved
@@ -13,11 +13,8 @@
 import { up } from './up';
 import * as Handlebars from 'handlebars';
 import { ProverType, setupProver } from './prover_setup';
-<<<<<<< HEAD
 import { announced } from './utils';
-=======
 import { DeploymentMode } from './contract';
->>>>>>> 0a13602e
 
 const title = chalk.blueBright;
 const warning = chalk.yellowBright;
@@ -48,40 +45,11 @@
     skip?: ((state: object) => boolean | Promise<boolean>) | boolean;
 }
 
-<<<<<<< HEAD
 // PLA:681
 let isLocalhost = false;
-=======
+
 // An init command that allows configuring and spinning up a new hyperchain network.
-async function initHyperchain(runObservability: boolean, deploymentMode: DeploymentMode) {
-    await announced('Initializing hyperchain creation', setupConfiguration(runObservability));
-
-    const deployerPrivateKey = process.env.DEPLOYER_PRIVATE_KEY;
-    const governorPrivateKey = process.env.GOVERNOR_PRIVATE_KEY;
-    const deployL2Weth = Boolean(process.env.DEPLOY_L2_WETH || false);
-    const deployTestTokens = Boolean(process.env.DEPLOY_TEST_TOKENS || false);
-    const governorAdrress = ethers.utils.computeAddress(governorPrivateKey!);
-    const initArgs: InitArgs = {
-        skipSubmodulesCheckout: false,
-        skipEnvSetup: true,
-        runObservability: runObservability,
-        governorPrivateKeyArgs: ['--private-key', governorPrivateKey],
-        deployerL2ContractInput: {
-            args: ['--private-key', deployerPrivateKey],
-            includePaymaster: false,
-            includeL2WETH: deployL2Weth
-        },
-        testTokens: {
-            deploy: deployTestTokens,
-            args: ['--private-key', deployerPrivateKey, '--envFile', process.env.CHAIN_ETH_NETWORK!]
-        },
-        deployerPrivateKeyArgs: ['--private-key', deployerPrivateKey, '--owner-address', governorAdrress],
-        deploymentMode
-    };
->>>>>>> 0a13602e
-
-// An init command that allows configuring and spinning up a new hyperchain network.
-async function initHyperchain(envName: string) {
+async function initHyperchain(envName: string, deploymentMode: DeploymentMode) {
     await announced('Initializing hyperchain creation', setupConfiguration(envName));
 
     await init.initHyperCmdAction({ skipSetupCompletely: false, bumpChainId: true });
@@ -793,32 +761,6 @@
 
     env.load();
 
-<<<<<<< HEAD
-=======
-    const deployerPrivateKey = process.env.DEPLOYER_PRIVATE_KEY;
-    const governorPrivateKey = process.env.GOVERNOR_PRIVATE_KEY;
-    const deployL2Weth = Boolean(process.env.DEPLOY_L2_WETH || false);
-    const deployTestTokens = Boolean(process.env.DEPLOY_TEST_TOKENS || true);
-
-    const initArgs: InitArgs = {
-        skipSubmodulesCheckout: false,
-        skipEnvSetup: cmd.skipEnvSetup,
-        runObservability: false,
-        governorPrivateKeyArgs: ['--private-key', governorPrivateKey],
-        deployerL2ContractInput: {
-            args: ['--private-key', deployerPrivateKey],
-            includePaymaster: false,
-            includeL2WETH: deployL2Weth
-        },
-        testTokens: {
-            deploy: deployTestTokens,
-            args: ['--private-key', deployerPrivateKey, '--envFile', process.env.CHAIN_ETH_NETWORK!]
-        },
-        deployerPrivateKeyArgs: ['--private-key', deployerPrivateKey],
-        deploymentMode: cmd.validiumMode !== undefined ? DeploymentMode.Validium : DeploymentMode.Rollup
-    };
-
->>>>>>> 0a13602e
     if (!cmd.skipEnvSetup) {
         await up();
     }
@@ -878,12 +820,8 @@
     .description('Wizard for hyperchain creation/configuration')
     .option('--validium-mode')
     .action(async (cmd: Command) => {
-<<<<<<< HEAD
-        initHyperchain(cmd.envName);
-=======
         let deploymentMode = cmd.validiumMode !== undefined ? DeploymentMode.Validium : DeploymentMode.Rollup;
-        await initHyperchain(cmd.runObservability, deploymentMode);
->>>>>>> 0a13602e
+        await initHyperchain(cmd.envName, cmd.runObservability, deploymentMode);
     });
 initHyperchainCommand
     .command('docker-setup')
