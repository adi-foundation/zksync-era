import chalk from 'chalk';
import { Command } from 'commander';
import * as utils from './utils';

import { clean } from './clean';
import * as compiler from './compiler';
import * as contract from './contract';
import * as db from './database';
import * as docker from './docker';
import * as env from './env';
import * as run from './run';
import * as server from './server';
import { createVolumes, up } from './up';
<<<<<<< HEAD
=======
import { down } from './down';
>>>>>>> bd98dc79

const entry = chalk.bold.yellow;
const announce = chalk.yellow;
const success = chalk.green;
const timestamp = chalk.grey;

export async function init(initArgs: InitArgs = DEFAULT_ARGS) {
    const {
        skipSubmodulesCheckout,
        skipEnvSetup,
        runObservability: runObservability,
        testTokens,
        governorPrivateKeyArgs,
        deployerPrivateKeyArgs,
        deployerL2ContractInput
    } = initArgs;

    if (runObservability) {
        await announced('Pulling observability repos', setupObservability());
    }

    if (!process.env.CI && !skipEnvSetup) {
        await announced('Pulling images', docker.pull());
        await announced('Checking environment', checkEnv(runObservability));
        await announced('Checking git hooks', env.gitHooks());
<<<<<<< HEAD
=======
        await announced('Remove old containers', down());
>>>>>>> bd98dc79
        await announced('Create volumes', createVolumes());
        await announced('Setting up containers', up(runObservability));
    }
    if (!skipSubmodulesCheckout) {
        await announced('Checkout system-contracts submodule', submoduleUpdate());
    }

    await announced('Compiling JS packages', run.yarn());
    await announced('Compile l2 contracts', compiler.compileAll());
    await announced('Drop postgres db', db.drop({ server: true, prover: true }));
    await announced('Setup postgres db', db.setup({ server: true, prover: true }));
    await announced('Clean rocksdb', clean('db'));
    await announced('Clean backups', clean('backups'));
    await announced('Building contracts', contract.build());
    if (testTokens.deploy) {
        await announced('Deploying localhost ERC20 tokens', run.deployERC20('dev', '', '', '', testTokens.args));
    }
    await announced('Deploying L1 verifier', contract.deployVerifier(deployerPrivateKeyArgs));
    await announced('Reloading env', env.reload());
    await announced('Running server genesis setup', server.genesisFromSources());
    await announced('Deploying L1 contracts', contract.redeployL1(deployerPrivateKeyArgs));
    await announced('Initializing validator', contract.initializeValidator(governorPrivateKeyArgs));
    await announced(
        'Deploying L2 contracts',
        contract.deployL2(
            deployerL2ContractInput.args,
            deployerL2ContractInput.includePaymaster,
            deployerL2ContractInput.includeL2WETH
        )
    );

    if (deployerL2ContractInput.includeL2WETH) {
        await announced('Initializing L2 WETH token', contract.initializeWethToken(governorPrivateKeyArgs));
    }
    await announced('Initializing governance', contract.initializeGovernance(governorPrivateKeyArgs));
}

// A smaller version of `init` that "resets" the localhost environment, for which `init` was already called before.
// It does less and runs much faster.
export async function reinit(runObservability: boolean) {
    await announced('Setting up containers', up(runObservability));
    await announced('Compiling JS packages', run.yarn());
    await announced('Compile l2 contracts', compiler.compileAll());
    await announced('Drop postgres db', db.drop({ server: true, prover: true }));
    await announced('Setup postgres db', db.setup({ server: true, prover: true }));
    await announced('Clean rocksdb', clean('db'));
    await announced('Clean backups', clean('backups'));
    await announced('Building contracts', contract.build());
    await announced('Deploying L1 verifier', contract.deployVerifier([]));
    await announced('Reloading env', env.reload());
    await announced('Running server genesis setup', server.genesisFromSources());
    await announced('Deploying L1 contracts', contract.redeployL1([]));
    await announced('Deploying L2 contracts', contract.deployL2([], true, true));
    await announced('Initializing L2 WETH token', contract.initializeWethToken());
    await announced('Initializing governance', contract.initializeGovernance());
    await announced('Initializing validator', contract.initializeValidator());
}

// A lightweight version of `init` that sets up local databases, generates genesis and deploys precompiled contracts
export async function lightweightInit() {
    await announced('Clean rocksdb', clean('db'));
    await announced('Clean backups', clean('backups'));
    await announced('Deploying L1 verifier', contract.deployVerifier([]));
    await announced('Reloading env', env.reload());
    await announced('Running server genesis setup', server.genesisFromBinary());
    await announced('Deploying localhost ERC20 tokens', run.deployERC20('dev', '', '', '', []));
    await announced('Deploying L1 contracts', contract.redeployL1([]));
    await announced('Initializing validator', contract.initializeValidator());
    await announced('Deploying L2 contracts', contract.deployL2([], true, false));
    await announced('Initializing governance', contract.initializeGovernance());
}

// Wrapper that writes an announcement and completion notes for each executed task.
export async function announced(fn: string, promise: Promise<void> | void) {
    const announceLine = `${entry('>')} ${announce(fn)}`;
    const separator = '-'.repeat(fn.length + 2); // 2 is the length of "> ".
    console.log(`\n` + separator); // So it's easier to see each individual step in the console.
    console.log(announceLine);

    const start = new Date().getTime();
    // The actual execution part
    await promise;

    const time = new Date().getTime() - start;
    const successLine = `${success('✔')} ${fn} done`;
    const timestampLine = timestamp(`(${time}ms)`);
    console.log(`${successLine} ${timestampLine}`);
}

export async function submoduleUpdate() {
    await utils.exec('git submodule init');
    await utils.exec('git submodule update');
}

// clone dockprom and zksync-era dashboards
export async function setupObservability() {
    // clone dockprom, era-observability repos and export era dashboards to dockprom
    await utils.spawn(
        `rm -rf ./target/dockprom && git clone https://github.com/stefanprodan/dockprom.git ./target/dockprom \
            && rm -rf ./target/era-observability && git clone https://github.com/matter-labs/era-observability ./target/era-observability \
            && cp ./target/era-observability/dashboards/* ./target/dockprom/grafana/provisioning/dashboards
        `
    );
    // add scrape configuration to prometheus
    await utils.spawn(
        `yq eval '.scrape_configs += [{"job_name": "zksync", "scrape_interval": "5s", "honor_labels": true, "static_configs": [{"targets": ["host.docker.internal:3312"]}]}]' \
            -i ./target/dockprom/prometheus/prometheus.yml
        `
    );
}

async function checkEnv(runObservability: boolean) {
    const tools = ['node', 'yarn', 'docker', 'cargo'];
    if (runObservability) {
        tools.push('yq');
    }

    for (const tool of tools) {
        await utils.exec(`which ${tool}`);
    }
    const { stdout: version } = await utils.exec('node --version');
    // Node v14.14 is required because
    // the `fs.rmSync` function was added in v14.14.0
    if ('v14.14' >= version) {
        throw new Error('Error, node.js version 14.14.0 or higher is required');
    }
}

export interface InitArgs {
    skipSubmodulesCheckout: boolean;
    skipEnvSetup: boolean;
    runObservability: boolean;
    governorPrivateKeyArgs: any[];
    deployerPrivateKeyArgs: any[];
    deployerL2ContractInput: {
        args: any[];
        includePaymaster: boolean;
        includeL2WETH: boolean;
    };
    testTokens: {
        deploy: boolean;
        args: any[];
    };
}

const DEFAULT_ARGS: InitArgs = {
    skipSubmodulesCheckout: false,
    skipEnvSetup: false,
    runObservability: false,
    governorPrivateKeyArgs: [],
    deployerPrivateKeyArgs: [],
    deployerL2ContractInput: { args: [], includePaymaster: true, includeL2WETH: true },
    testTokens: { deploy: true, args: [] }
};

export const initCommand = new Command('init')
    .option('--skip-submodules-checkout')
    .option('--skip-env-setup')
    .option('--run-observability')
    .description('perform zksync network initialization for development')
    .action(async (cmd: Command) => {
        const initArgs: InitArgs = {
            skipSubmodulesCheckout: cmd.skipSubmodulesCheckout,
            skipEnvSetup: cmd.skipEnvSetup,
            runObservability: cmd.runObservability,
            governorPrivateKeyArgs: [],
            deployerL2ContractInput: { args: [], includePaymaster: true, includeL2WETH: true },
            testTokens: { deploy: true, args: [] },
            deployerPrivateKeyArgs: []
        };
        await init(initArgs);
    });
export const reinitCommand = new Command('reinit')
    .description('"reinitializes" network. Runs faster than `init`, but requires `init` to be executed prior')
    .option('--run-observability')
    .action(async (cmd) => {
        await reinit(cmd.runObservability);
    });
export const lightweightInitCommand = new Command('lightweight-init')
    .description('perform lightweight zksync network initialization for development')
    .action(lightweightInit);<|MERGE_RESOLUTION|>--- conflicted
+++ resolved
@@ -11,10 +11,7 @@
 import * as run from './run';
 import * as server from './server';
 import { createVolumes, up } from './up';
-<<<<<<< HEAD
-=======
 import { down } from './down';
->>>>>>> bd98dc79
 
 const entry = chalk.bold.yellow;
 const announce = chalk.yellow;
@@ -40,10 +37,7 @@
         await announced('Pulling images', docker.pull());
         await announced('Checking environment', checkEnv(runObservability));
         await announced('Checking git hooks', env.gitHooks());
-<<<<<<< HEAD
-=======
         await announced('Remove old containers', down());
->>>>>>> bd98dc79
         await announced('Create volumes', createVolumes());
         await announced('Setting up containers', up(runObservability));
     }
