--- conflicted
+++ resolved
@@ -472,10 +472,6 @@
             WitnessGenerationArtifact::RecursionQueue((a, b, c)) => queue_sender
                 .blocking_send((a as u8, b, c))
                 .expect("failed to send recursion queue from harness"),
-<<<<<<< HEAD
-            WitnessGenerationArtifact::SortedMemoryQueueWitness(_) => {} // TODO SAVE
-            WitnessGenerationArtifact::UnsortedMemoryQueueWitness(_) => {} // TODO SAVE
-=======
             a @ WitnessGenerationArtifact::SortedMemoryQueueWitness(_)
             | a @ WitnessGenerationArtifact::UnsortedMemoryQueueWitness(_) => {
                 let parent_span = span.clone();
@@ -486,7 +482,6 @@
                             .expect("failed to send ram permutation queue sitness from harness");
                     });
             }
->>>>>>> 7a024be8
         };
 
         let (scheduler_witness, block_witness) = zkevm_test_harness::external_calls::run(
